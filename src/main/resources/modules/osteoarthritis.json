{
  "name": "Osteoarthritis",
  "remarks": [
    "Osteoarthritis (OA) is a breakdown of cartilage in the joints. It is a chronic condition ",
    "that only worsens with time. OA is more likely in females (2:1) and the risk of OA increases ",
    "with age. OA also accounts for most of the total joint replacements (knees and hips) in the U.S.",
    "Joint replacements are handled by the total_joint_replacement module and triggered by the ",
    "'joint_replacement' attribute.",
    "Information on treatment, prevalence, and incidence of specific arthritis types from the CDC: ",
    "http://www.cdc.gov/arthritis/basics/types.html",
    "Overall prevalence of arthritis: ",
    "http://www.cdc.gov/arthritis/data_statistics/national-statistics.html"
  ],
  "states": {
    "Initial": {
      "type": "Initial",
      "remarks": [
        "======================================================================",
        " INCIDENCE                                                            ",
        "======================================================================",
        " | Arthritis Type | Prevalence | Ratio F:M | ",
        " ------------------------------------------- ",
        " | Osteoarthritis |   0.34000  |    2:1    | ",
        " ------------------------------------------- "
      ],
      "complex_transition": [
        {
          "condition": {
            "condition_type": "Gender",
            "gender": "M"
          },
          "distributions": [
            {
              "distribution": 0.113,
              "transition": "Delay_Until_Symptoms"
            },
            {
              "distribution": 0.887,
              "transition": "Terminal"
            }
          ]
        },
        {
          "condition": {
            "condition_type": "Gender",
            "gender": "F"
          },
          "distributions": [
            {
              "distribution": 0.2267,
              "transition": "Delay_Until_Symptoms"
            },
            {
              "distribution": 0.7733,
              "transition": "Terminal"
            }
          ]
        }
      ]
    },
<<<<<<< HEAD

    "Delay_Until_Symptoms": {
      "type": "Delay",
      "range": {
        "low": 10,
        "high": 40,
        "unit": "years"
      },
      "direct_transition": "OA_Symptom1"
    },
     "OA_Symptom1": {
      "type": "Symptom",
      "symptom": "Joint Pain",
      "range": {
        "low": 0,
        "high": 20
      },
      "direct_transition": "OA_Symptom2"
    },
    "OA_Symptom2": {
      "type": "Symptom",
      "symptom": "Joint Stiffness",
      "range": {
        "low": 0,
        "high": 20
      },
      "direct_transition": "Delay_Until_Arthritis"
    },

=======
>>>>>>> 12840fce
    "Delay_Until_Arthritis": {
      "type": "Delay",
      "range": {
        "low": 15,
        "high": 40,
        "unit": "years"
      },
      "direct_transition": "OA_Symptom1_Advances"
    },

    "OA_Symptom1_Advances": {
      "type": "Symptom",
      "symptom": "Joint Pain",
      "range": {
        "low": 0,
        "high": 50
      },
      "direct_transition": "OA_Symptom2_Advances"
    },
    "OA_Symptom2_Advances": {
      "type": "Symptom",
      "symptom": "Joint Stiffness",
      "range": {
        "low": 0,
        "high": 50
      },
      "direct_transition": "Osteoarthritis"
    },
    "Osteoarthritis": {
      "type": "Simple",
      "remarks": [
        "======================================================================",
        " OSTEOARTHRITIS                                                       ",
        "======================================================================",
        "Source: http://www.cdc.gov/arthritis/basics/osteoarthritis.htm"
      ],
      "distributed_transition": [
        {
          "distribution": 0.234,
          "transition": "OA_Of_The_Hand"
        },
        {
          "distribution": 0.561,
          "transition": "OA_Of_The_Knee"
        },
        {
          "distribution": 0.205,
          "transition": "OA_Of_The_Hip"
        }
      ]
    },
    "OA_Of_The_Hand": {
      "type": "ConditionOnset",
      "target_encounter": "OA_Diagnosis",
      "assign_to_attribute": "osteoarthritis",
      "codes": [
        {
          "system": "SNOMED-CT",
          "code": "201834006",
          "display": "Localized, primary osteoarthritis of the hand"
        }
      ],
      "direct_transition": "OA_Diagnosis"
    },
    "OA_Of_The_Knee": {
      "type": "ConditionOnset",
      "target_encounter": "OA_Diagnosis",
      "assign_to_attribute": "osteoarthritis",
      "codes": [
        {
          "system": "SNOMED-CT",
          "code": "239873007",
          "display": "Osteoarthritis of knee"
        }
      ],
      "direct_transition": "OA_Diagnosis"
    },
    "OA_Of_The_Hip": {
      "type": "ConditionOnset",
      "target_encounter": "OA_Diagnosis",
      "assign_to_attribute": "osteoarthritis",
      "codes": [
        {
          "system": "SNOMED-CT",
          "code": "239872002",
          "display": "Osteoarthritis of hip"
        }
      ],
      "direct_transition": "OA_Diagnosis"
    },
    "OA_Diagnosis": {
      "type": "Encounter",
      "encounter_class": "ambulatory",
      "reason": "osteoarthritis",
      "codes": [
        {
          "system": "SNOMED-CT",
          "code": "185347001",
          "display": "Encounter for problem"
        }
      ],
      "direct_transition": "OA_CarePlan"
    },
<<<<<<< HEAD


=======
>>>>>>> 12840fce
    "OA_CarePlan": {
      "type": "CarePlanStart",
      "target_encounter": "OA_Diagnosis",
      "assign_to_attribute": "arthritis_careplan",
      "reason": "osteoarthritis",
      "codes": [
        {
          "system": "SNOMED-CT",
          "code": "872781000000100",
          "display": "Musculoskeletal care"
        }
      ],
      "activities": [
        {
          "system": "SNOMED-CT",
          "code": "872781000000100",
          "display": "Joint mobility exercises"
        },
        {
          "system": "SNOMED-CT",
          "code": "266694003",
          "display": "Heat therapy"
        }
      ],
      "direct_transition": "OA_Pain_Medication"
    },
    "OA_Pain_Medication": {
      "type": "MedicationOrder",
      "target_encounter": "OA_Diagnosis",
      "reason": "osteoarthritis",
      "codes": [
        {
          "system": "RxNorm",
          "code": "849727",
          "display": "Naproxen sodium 220 MG [Aleve]"
        }
      ],
      "remarks": [
        "For knees or hips we can consider joint replacement surgery. However this is not a ",
        "treatment option for arthritis of the hand. The total_joint_replacement module will ",
        "not process a joint replacement surgery until the patient is over 50 years of age.",
        "Source for hip and knee replacement prevalence: ",
        "http://www.cdc.gov/arthritis/data_statistics/arthritis-related-stats.htm ",
        "Estimated prevalence of Osteoarthritis is 34%. ",
        "Estimated prevalence of hip replacements is 0.165% (80% are for OA => 0.132%).",
        "Therefore (0.00132 / (0.34 * 0.205)) => 0.0189 of all hip OA leads to hip replacement.",
        "Estimated prevalence of knee replacements is 0.243% (95% are for OA => 0.231%).",
        "Therefore (0.00231 / (0.34 * 0.561)) => 0.0121 of all knee OA leads to knee replacement."
      ],
      "complex_transition": [
        {
          "condition": {
            "condition_type": "PriorState",
            "name": "OA_Of_The_Knee"
          },
          "distributions": [
            {
              "distribution": 0.0121,
              "transition": "Setup_Knee_Replacement"
            },
            {
              "distribution": 0.9879,
              "transition": "End_Encounter"
            }
          ]
        },
        {
          "condition": {
            "condition_type": "PriorState",
            "name": "OA_Of_The_Hip"
          },
          "distributions": [
            {
              "distribution": 0.0189,
              "transition": "Setup_Hip_Replacement"
            },
            {
              "distribution": 0.9811,
              "transition": "End_Encounter"
            }
          ]
        },
        {
          "distributions": [
            {
              "distribution": 1,
              "transition": "End_Encounter"
            }
          ]
        }
      ]
    },
    "Setup_Knee_Replacement": {
      "type": "SetAttribute",
      "attribute": "joint_replacement",
      "value": "knee",
      "direct_transition": "End_Encounter"
    },
    "Setup_Hip_Replacement": {
      "type": "SetAttribute",
      "attribute": "joint_replacement",
      "value": "hip",
      "direct_transition": "End_Encounter"
    },
<<<<<<< HEAD

    "End_Encounter" : {
      "type" : "EncounterEnd",
      "direct_transition" : "OA_Symptom1_Ends"
    },
    "OA_Symptom1_Ends": {
      "type": "Symptom",
      "symptom": "Joint Pain",
      "exact": {
        "quantity": 0
      },
      "direct_transition": "OA_Symptom2_Ends"
    },
     "OA_Symptom2_Ends": {
      "type": "Symptom",
      "symptom": "Joint Stiffness",
      "exact": {
        "quantity": 0
      },
=======
    "End_Encounter": {
      "type": "EncounterEnd",
>>>>>>> 12840fce
      "direct_transition": "Terminal"
    },
    "Terminal": {
      "type": "Terminal"
    }
  }
}<|MERGE_RESOLUTION|>--- conflicted
+++ resolved
@@ -58,8 +58,6 @@
         }
       ]
     },
-<<<<<<< HEAD
-
     "Delay_Until_Symptoms": {
       "type": "Delay",
       "range": {
@@ -87,9 +85,6 @@
       },
       "direct_transition": "Delay_Until_Arthritis"
     },
-
-=======
->>>>>>> 12840fce
     "Delay_Until_Arthritis": {
       "type": "Delay",
       "range": {
@@ -193,11 +188,6 @@
       ],
       "direct_transition": "OA_CarePlan"
     },
-<<<<<<< HEAD
-
-
-=======
->>>>>>> 12840fce
     "OA_CarePlan": {
       "type": "CarePlanStart",
       "target_encounter": "OA_Diagnosis",
@@ -302,8 +292,6 @@
       "value": "hip",
       "direct_transition": "End_Encounter"
     },
-<<<<<<< HEAD
-
     "End_Encounter" : {
       "type" : "EncounterEnd",
       "direct_transition" : "OA_Symptom1_Ends"
@@ -322,10 +310,6 @@
       "exact": {
         "quantity": 0
       },
-=======
-    "End_Encounter": {
-      "type": "EncounterEnd",
->>>>>>> 12840fce
       "direct_transition": "Terminal"
     },
     "Terminal": {
