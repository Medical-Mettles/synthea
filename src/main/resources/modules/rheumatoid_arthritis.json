--- conflicted
+++ resolved
@@ -86,11 +86,6 @@
       },
       "direct_transition": "Rheumatoid_Arthritis"
     },
-<<<<<<< HEAD
-   
-
-=======
->>>>>>> 12840fce
     "Rheumatoid_Arthritis": {
       "type": "ConditionOnset",
       "remarks": [
@@ -122,11 +117,6 @@
       ],
       "direct_transition": "RA_CarePlan"
     },
-<<<<<<< HEAD
-
-
-=======
->>>>>>> 12840fce
     "RA_CarePlan": {
       "type": "CarePlanStart",
       "target_encounter": "RA_Diagnosis",
