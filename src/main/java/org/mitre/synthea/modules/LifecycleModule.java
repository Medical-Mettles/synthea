package org.mitre.synthea.modules;

import com.google.gson.Gson;

import java.util.Arrays;
import java.util.Collection;
import java.util.Collections;
import java.util.HashMap;
import java.util.List;
import java.util.Map;
import java.util.Random;
import java.util.UUID;
import java.util.concurrent.TimeUnit;

import org.apache.commons.math3.special.Erf;
import org.mitre.synthea.engine.Event;
import org.mitre.synthea.engine.Module;
import org.mitre.synthea.helpers.Config;
import org.mitre.synthea.helpers.RandomCollection;
import org.mitre.synthea.helpers.SimpleYML;
import org.mitre.synthea.helpers.Utilities;
import org.mitre.synthea.modules.BloodPressureValueGenerator.SysDias;
import org.mitre.synthea.world.agents.Person;
import org.mitre.synthea.world.concepts.BiometricsConfig;
import org.mitre.synthea.world.concepts.BirthStatistics;
import org.mitre.synthea.world.concepts.HealthRecord.Code;
import org.mitre.synthea.world.concepts.VitalSign;
import org.mitre.synthea.world.geography.Location;

public final class LifecycleModule extends Module {
  @SuppressWarnings("rawtypes")
  private static final Map growthChart = loadGrowthChart();
  private static final String AGE = "AGE";
  private static final String AGE_MONTHS = "AGE_MONTHS";
  public static final String QUIT_SMOKING_PROBABILITY = "quit smoking probability";
  public static final String QUIT_SMOKING_AGE = "quit smoking age";
  public static final String QUIT_ALCOHOLISM_PROBABILITY = "quit alcoholism probability";
  public static final String QUIT_ALCOHOLISM_AGE = "quit alcoholism age";
  public static final String ADHERENCE_PROBABILITY = "adherence probability";

  public static final boolean appendNumbersToNames =
      Boolean.parseBoolean(Config.get("generate.append_numbers_to_person_names", "false"));
  
  private static RandomCollection<String> sexualOrientationData = loadSexualOrientationData();

  private static SimpleYML names = loadNames();
  
  public LifecycleModule() {
    this.name = "Lifecycle";
  }

  @SuppressWarnings("rawtypes")
  private static Map loadGrowthChart() {
    String filename = "cdc_growth_charts.json";
    try {
      String json = Utilities.readResource(filename);
      Gson g = new Gson();
      return g.fromJson(json, HashMap.class);
    } catch (Exception e) {
      System.err.println("ERROR: unable to load json: " + filename);
      e.printStackTrace();
      throw new ExceptionInInitializerError(e);
    }
  }
  
  private static SimpleYML loadNames() {
    String filename = "names.yml";
    try {
      String namesData = Utilities.readResource(filename);
      return new SimpleYML(namesData);
    } catch (Exception e) {
      System.err.println("ERROR: unable to load yml: " + filename);
      e.printStackTrace();
      throw new ExceptionInInitializerError(e);
    }
  }
  
  private static RandomCollection<String> loadSexualOrientationData() {
    RandomCollection<String> soDistribution = new RandomCollection<String>();
    double[] soPercentages = BiometricsConfig.doubles("lifecycle.sexual_orientation"); 
    // [heterosexual, homosexual, bisexual]
    soDistribution.add(soPercentages[0], "heterosexual");
    soDistribution.add(soPercentages[1], "homosexual");
    soDistribution.add(soPercentages[2], "bisexual");
    return soDistribution;
  }

  @Override
  public boolean process(Person person, long time) {
    // run through all of the rules defined
    // ruby "rules" are converted to static functions here
    // since this is intended to only be temporary

    // birth(person, time); intentionally left out - call it only once from Generator
    if (age(person, time)) {
      grow(person, time);
    }
    startSmoking(person, time);
    startAlcoholism(person, time);
    quitSmoking(person, time);
    quitAlcoholism(person, time);
    adherence(person, time);
    calculateVitalSigns(person, time);
    calculateFallRisk(person, time);
    death(person, time);

    // java modules will never "finish"
    return false;
  }

  /**
   * For unto us a child is born.
   * @param person The baby.
   * @param time The time of birth.
   */
  public static void birth(Person person, long time) {
    Map<String, Object> attributes = person.attributes;

    attributes.put(Person.ID, UUID.randomUUID().toString());
    attributes.put(Person.BIRTHDATE, time);
    person.events.create(time, Event.BIRTH, "Generator.run", true);
    String gender = (String) attributes.get(Person.GENDER);
    String language = (String) attributes.get(Person.FIRST_LANGUAGE);
    String firstName = fakeFirstName(gender, language, person.random);
    String lastName = fakeLastName(language, person.random);
    if (appendNumbersToNames) {
      firstName = addHash(firstName);
      lastName = addHash(lastName);
    }
    attributes.put(Person.FIRST_NAME, firstName);
    attributes.put(Person.LAST_NAME, lastName);
    attributes.put(Person.NAME, firstName + " " + lastName);

    String motherFirstName = fakeFirstName("F", language, person.random);
    String motherLastName = fakeLastName(language, person.random);
    if (appendNumbersToNames) {
      motherFirstName = addHash(motherFirstName);
      motherLastName = addHash(motherLastName);
    }
    attributes.put(Person.NAME_MOTHER, motherFirstName + " " + motherLastName);
    
    String fatherFirstName = fakeFirstName("M", language, person.random);
    if (appendNumbersToNames) {
      fatherFirstName = addHash(fatherFirstName);
    }
    // this is anglocentric where the baby gets the father's last name
    attributes.put(Person.NAME_FATHER, fatherFirstName + " " + lastName);

    double prevalenceOfTwins = 
        (double) BiometricsConfig.get("lifecycle.prevalence_of_twins", 0.02);
    if ((person.rand() < prevalenceOfTwins)) {
      attributes.put(Person.MULTIPLE_BIRTH_STATUS, person.randInt(3) + 1);
    }

    String phoneNumber = "555-" + ((person.randInt(999 - 100 + 1) + 100)) + "-"
        + ((person.randInt(9999 - 1000 + 1) + 1000));
    attributes.put(Person.TELECOM, phoneNumber);

    String ssn = "999-" + ((person.randInt(99 - 10 + 1) + 10)) + "-"
        + ((person.randInt(9999 - 1000 + 1) + 1000));
    attributes.put(Person.IDENTIFIER_SSN, ssn);

    String city = (String) attributes.get(Person.CITY);
    Location location = (Location) attributes.get(Person.LOCATION);
    if (location != null) {
      // should never happen in practice, but can happen in unit tests
      location.assignPoint(person, city);
      person.attributes.put(Person.ZIP, location.getZipCode(city));
      String[] birthPlace;
      if ("english".equalsIgnoreCase((String) attributes.get(Person.FIRST_LANGUAGE))) {
        birthPlace = location.randomBirthPlace(person.random);
      } else {
        birthPlace = location.randomBirthplaceByEthnicity(
            person.random, (String) person.attributes.get(Person.ETHNICITY));
      }
      attributes.put(Person.BIRTH_CITY, birthPlace[0]);
      attributes.put(Person.BIRTH_STATE, birthPlace[1]);
      attributes.put(Person.BIRTH_COUNTRY, birthPlace[2]);
      // For CSV exports so we don't break any existing schemas
      attributes.put(Person.BIRTHPLACE, birthPlace[3]);
    }
    
    boolean hasStreetAddress2 = person.rand() < 0.5;
    attributes.put(Person.ADDRESS, fakeAddress(hasStreetAddress2, person.random));

    // TODO: Why are the percentiles a vital sign? Sounds more like an attribute?
    double heightPercentile = person.rand();
    double weightPercentile = person.rand();
    person.setVitalSign(VitalSign.HEIGHT_PERCENTILE, heightPercentile);
    person.setVitalSign(VitalSign.WEIGHT_PERCENTILE, weightPercentile);

    // Temporarily generate a mother
    Person mother = new Person(person.random.nextLong());
    mother.attributes.put(Person.GENDER, "F");
    mother.attributes.put("pregnant", true);
    mother.attributes.put(Person.RACE, person.attributes.get(Person.RACE));
    mother.attributes.put(Person.ETHNICITY, person.attributes.get(Person.ETHNICITY));
    mother.attributes.put(BirthStatistics.BIRTH_SEX, person.attributes.get(Person.GENDER));
    BirthStatistics.setBirthStatistics(mother, time);

    person.setVitalSign(VitalSign.HEIGHT,
        (double) mother.attributes.get(BirthStatistics.BIRTH_HEIGHT)); // cm
    person.setVitalSign(VitalSign.WEIGHT,
        (double) mother.attributes.get(BirthStatistics.BIRTH_WEIGHT)); // kg

    attributes.put(AGE, 0);
    attributes.put(AGE_MONTHS, 0);

    boolean isRHNeg = person.rand() < 0.15;
    attributes.put("RH_NEG", isRHNeg);

    double adherenceBaseline = Double
        .parseDouble(Config.get("lifecycle.adherence.baseline", ".05"));
    person.attributes.put(ADHERENCE_PROBABILITY, adherenceBaseline);

    grow(person, time); // set initial height and weight from percentiles
    calculateVitalSigns(person, time);  // Set initial values for many vital signs.

    String orientation = sexualOrientationData.next(person.random);
    attributes.put(Person.SEXUAL_ORIENTATION, orientation);

    // Setup vital signs which follow the generator approach
    setupVitalSignGenerators(person, time);
  }
<<<<<<< HEAD
  
  
=======

>>>>>>> 54a990be
  /**
   * Set up the generators for vital signs which use the generator-based approach already.
   * @param person
   * @param time
   */
  private static void setupVitalSignGenerators(Person person, long time) {
<<<<<<< HEAD
    person.setVitalSign(VitalSign.SYSTOLIC_BLOOD_PRESSURE, new BloodPressureValueGenerator(person, SysDias.SYSTOLIC));
    person.setVitalSign(VitalSign.DIASTOLIC_BLOOD_PRESSURE, new BloodPressureValueGenerator(person, SysDias.DIASTOLIC));
  }


=======
    person.setVitalSign(VitalSign.SYSTOLIC_BLOOD_PRESSURE,
        new BloodPressureValueGenerator(person, SysDias.SYSTOLIC));
    person.setVitalSign(VitalSign.DIASTOLIC_BLOOD_PRESSURE,
        new BloodPressureValueGenerator(person, SysDias.DIASTOLIC));
  }

/**
 * Generate a first name appropriate for a given gender and language.
 * @param gender Gender of the name, "M" or "F"
 * @param language Origin language of the name, "english", "spanish"
 * @param random Random number generator to use.
 * @return First name.
 */
>>>>>>> 54a990be
  @SuppressWarnings("unchecked")
  public static String fakeFirstName(String gender, String language, Random random) {
    List<String> choices;
    if ("spanish".equalsIgnoreCase(language)) {
      choices = (List<String>) names.get("spanish." + gender);
    } else {
      choices = (List<String>) names.get("english." + gender);
    }
    // pick a random item from the list
    return choices.get(random.nextInt(choices.size()));
  }
  
  /**
   * Generate a surname appropriate for a given language.
   * @param language Origin language of the name, "english", "spanish"
   * @param random Random number generator to use.
   * @return Surname or Family Name.
   */
  @SuppressWarnings("unchecked")
  public static String fakeLastName(String language, Random random) {
    List<String> choices;
    if ("spanish".equalsIgnoreCase(language)) {
      choices = (List<String>) names.get("spanish.family");
    } else {
      choices = (List<String>) names.get("english.family");
    }
    // pick a random item from the list
    return choices.get(random.nextInt(choices.size()));
  }

  /**
   * Generate a Street Address.
   * @param includeLine2 Whether or not the address should have a second line,
   *     which can take the form of an apartment, unit, or suite number.
   * @param random Random number generator to use.
   * @return First name.
   */
  @SuppressWarnings("unchecked")
  public static String fakeAddress(boolean includeLine2, Random random) {
    int number = random.nextInt(1000) + 100;
    List<String> n = (List<String>)names.get("english.family");
    // for now just use family names as the street name. 
    // could expand with a few more but probably not worth it
    String streetName = n.get(random.nextInt(n.size()));
    List<String> a = (List<String>)names.get("street.type");
    String streetType = a.get(random.nextInt(a.size()));
    
    if (includeLine2) {
      int addtlNum = random.nextInt(100);
      List<String> s = (List<String>)names.get("street.secondary");
      String addtlType = s.get(random.nextInt(s.size()));
      return number + " " + streetName + " " + streetType + " " + addtlType + " " + addtlNum;
    } else {
      return number + " " + streetName + " " + streetType;
    }
  }
  
  /**
   * Adds a 1- to 3-digit hashcode to the end of the name.
   * @param name Person's name
   * @return The name with a hash appended, ex "John123" or "Smith22"
   */
  public static String addHash(String name) {
    // note that this value should be deterministic
    // It cannot be a random number. It needs to be a hash value or something deterministic.
    // We do not want John10 and John52 -- we want all the Johns to have the SAME numbers. e.g. All
    // people named John become John52
    // Why? Because we do not know how using systems will index names. Say a user of an system
    // loaded with Synthea data wants to find all the people named John Smith. This will be easier
    // if John Smith always resolves to John52 Smith32 and not [John52 Smith32, John10 Smith22, ...]
    return name + Integer.toString(Math.abs(name.hashCode() % 1000));
  }

  /**
   * Age the patient.
   * 
   * @return whether or not the patient should grow
   */
  private static boolean age(Person person, long time) {
    int prevAge = (int) person.attributes.get(AGE);
    int prevAgeMos = (int) person.attributes.get(AGE_MONTHS);

    int newAge = person.ageInYears(time);
    int newAgeMos = person.ageInMonths(time);
    person.attributes.put(AGE, newAge);
    person.attributes.put(AGE_MONTHS, newAgeMos);

    switch (newAge) {
      case 16:
        // driver's license
        if (person.attributes.get(Person.IDENTIFIER_DRIVERS) == null) {
          String identifierDrivers = "S999" + ((person.randInt(99999 - 10000 + 1) + 10000));
          person.attributes.put(Person.IDENTIFIER_DRIVERS, identifierDrivers);
        }
        break;
      case 18:
        // name prefix
        if (person.attributes.get(Person.NAME_PREFIX) == null) {
          String namePrefix;
          if ("M".equals(person.attributes.get(Person.GENDER))) {
            namePrefix = "Mr.";
          } else {
            namePrefix = "Ms.";
          }
          person.attributes.put(Person.NAME_PREFIX, namePrefix);
        }
        break;
      case 20:
        // passport number
        if (person.attributes.get(Person.IDENTIFIER_PASSPORT) == null) {
          Boolean getsPassport = (person.rand() < 0.5);
          if (getsPassport) {
            String identifierPassport = "X" + (person.randInt(99999999 - 10000000 + 1) + "X");
            person.attributes.put(Person.IDENTIFIER_PASSPORT, identifierPassport);
          }
        }
        break;
      case 27:
        // get married
        if (person.attributes.get(Person.MARITAL_STATUS) == null) {
          Boolean getsMarried = (person.rand() < 0.8);
          if (getsMarried) {
            person.attributes.put(Person.MARITAL_STATUS, "M");
            if ("F".equals(person.attributes.get(Person.GENDER))) {
              person.attributes.put(Person.NAME_PREFIX, "Mrs.");
              person.attributes.put(Person.MAIDEN_NAME, person.attributes.get(Person.LAST_NAME));
              String firstName = ((String) person.attributes.get(Person.FIRST_NAME));
              String language = (String) person.attributes.get(Person.FIRST_LANGUAGE);
              String newLastName = fakeLastName(language, person.random);
              if (appendNumbersToNames) {
                newLastName = addHash(newLastName);
              }
              person.attributes.put(Person.LAST_NAME, newLastName);
              person.attributes.put(Person.NAME, firstName + " " + newLastName);
            }
          } else {
            person.attributes.put(Person.MARITAL_STATUS, "S");
          }
        }
        break;
      case 30:
        // "overeducated" -> suffix
        if ((person.attributes.get(Person.NAME_SUFFIX) == null)
            && ((double) person.attributes.get(Person.EDUCATION_LEVEL) >= 0.95)) {
          List<String> suffixList = Arrays.asList("PhD", "JD", "MD");
          person.attributes.put(Person.NAME_SUFFIX,
              suffixList.get(person.randInt(suffixList.size())));
        }
        break;
      default:
        break;
    }

    boolean shouldGrow;
    if (newAge >= 20) {
      // adults 20 and over grow once per year
      shouldGrow = (newAge > prevAge);
    } else {
      // people under 20 grow once per month
      shouldGrow = (newAgeMos > prevAgeMos);
    }
    return shouldGrow;
  }
  
  private static final int ADULT_MAX_WEIGHT_AGE = 
      (int) BiometricsConfig.get("lifecycle.adult_max_weight_age", 49);
  
  private static final int GERIATRIC_WEIGHT_LOSS_AGE = 
      (int) BiometricsConfig.get("lifecycle.geriatric_weight_loss_age", 60);
  
  private static final double[] ADULT_WEIGHT_GAIN_RANGE =
      BiometricsConfig.doubles("lifecycle.adult_weight_gain");
  
  private static final double[] GERIATRIC_WEIGHT_LOSS_RANGE = 
      BiometricsConfig.doubles("lifecycle.geriatric_weight_loss");

  private static void grow(Person person, long time) {
    int age = person.ageInYears(time);

    double height = person.getVitalSign(VitalSign.HEIGHT, time);
    double weight = person.getVitalSign(VitalSign.WEIGHT, time);

    if (age < 20) {
      // follow growth charts
      String gender = (String) person.attributes.get(Person.GENDER);
      int ageInMonths = person.ageInMonths(time);
      height = lookupGrowthChart("height", gender, ageInMonths,
          person.getVitalSign(VitalSign.HEIGHT_PERCENTILE, time));
      weight = lookupGrowthChart("weight", gender, ageInMonths,
          person.getVitalSign(VitalSign.WEIGHT_PERCENTILE, time));
    } else if (age <= ADULT_MAX_WEIGHT_AGE) {
      // getting older and fatter
      double adultWeightGain = person.rand(ADULT_WEIGHT_GAIN_RANGE);
      weight += adultWeightGain;
    } else if (age >= GERIATRIC_WEIGHT_LOSS_AGE) {
      // getting older and wasting away
      double geriatricWeightLoss = person.rand(GERIATRIC_WEIGHT_LOSS_RANGE);
      weight -= geriatricWeightLoss;
    }

    person.setVitalSign(VitalSign.HEIGHT, height);
    person.setVitalSign(VitalSign.WEIGHT, weight);
    person.setVitalSign(VitalSign.BMI, bmi(height, weight));
  }
  
  /**
   * Lookup and calculate values from the CDC growth charts, using the LMS
   * values to calculate the intermediate values.
   * Reference : https://www.cdc.gov/growthcharts/percentile_data_files.htm
   * @param heightOrWeight "height" | "weight"
   * @param gender "M" | "F"
   * @param ageInMonths 0 - 240
   * @param percentile 0.0 - 1.0
   * @return The height (cm) or weight (kg)
   */
  @SuppressWarnings("rawtypes")
  public static double lookupGrowthChart(String heightOrWeight, String gender, int ageInMonths,
      double percentile) {
    Map chart = (Map) growthChart.get(heightOrWeight);
    Map byGender = (Map) chart.get(gender);
    Map byAge = (Map) byGender.get(Integer.toString(ageInMonths));

    double l = Double.parseDouble((String) byAge.get("l"));
    double m = Double.parseDouble((String) byAge.get("m"));
    double s = Double.parseDouble((String) byAge.get("s"));
    double z = calculateZScore(percentile);

    if (l == 0) {
      return m * Math.exp((s * z));
    } else {
      return m * Math.pow((1 + (l * s * z)), (1.0 / l));
    }
  }

  /**
   * Z is the z-score that corresponds to the percentile.
   * z-scores correspond exactly to percentiles, e.g.,
   * z-scores of:
   * -1.881, // 3rd
   * -1.645, // 5th
   * -1.282, // 10th
   * -0.674, // 25th
   *  0,     // 50th
   *  0.674, // 75th
   *  1.036, // 85th
   *  1.282, // 90th
   *  1.645, // 95th
   *  1.881  // 97th
   * @param percentile 0.0 - 1.0
   * @return z-score that corresponds to the percentile.
   */
  protected static double calculateZScore(double percentile) {
    // Set percentile gt0 and lt1, otherwise the error
    // function will return Infinity.
    if (percentile >= 1.0) {
      percentile = 0.999;
    } else if (percentile <= 0.0) {
      percentile = 0.001;
    }
    return -1 * Math.sqrt(2) * Erf.erfcInv(2 * percentile);
  }

  private static double bmi(double heightCM, double weightKG) {
    return (weightKG / ((heightCM / 100.0) * (heightCM / 100.0)));
  }

  /**
   * Map of RxNorm drug codes to the expected impact to HbA1c.
   * Impacts should be negative numbers.
   */
  private static final Map<String, Double> DIABETES_DRUG_HBA1C_IMPACTS = createDrugImpactsMap();

  /**
   * Populate the entries of the drug -> impacts map.
   * @return a map of drug code -> expected hba1c delta
   */
  private static Map<String, Double> createDrugImpactsMap() {
    // How much does A1C need to be lowered to get to goal?
    // Metformin and sulfonylureas may lower A1C 1.5 to 2 percentage points,
    // GLP-1 agonists and DPP-4 inhibitors 0.5 to 1 percentage point on average, and
    // insulin as much as 6 points or more, depending on where you start.
    // -- http://www.diabetesforecast.org/2013/mar/your-a1c-achieving-personal-blood-glucose-goals.html
    // [:metformin, :glp1ra, :sglt2i, :basal_insulin, :prandial_insulin]
    //     mono        bi      tri        insulin          insulin++
    Map<String,Double> impacts = new HashMap<>();
    // key is the RxNorm code
    impacts.put("860975", -1.5); // metformin
    impacts.put("897122", -0.5); // liraglutide
    impacts.put("1373463", -0.5); // canagliflozin
    impacts.put("106892", -3.0); // basal insulin
    impacts.put("865098", -6.0); // prandial insulin
    
    return impacts;
  }
  

  
  private static final int[] CHOLESTEROL_RANGE =
      BiometricsConfig.ints("metabolic.lipid_panel.cholesterol");
  private static final int[] TRIGLYCERIDES_RANGE =
      BiometricsConfig.ints("metabolic.lipid_panel.triglycerides");
  private static final int[] HDL_RANGE =
      BiometricsConfig.ints("metabolic.lipid_panel.hdl");
  
  private static final int[] GLUCOSE_RANGE =
      BiometricsConfig.ints("metabolic.basic_panel.glucose");

  private static final int[] UREA_NITROGEN_RANGE =
      BiometricsConfig.ints("metabolic.basic_panel.normal.urea_nitrogen");
  private static final double[] CALCIUM_RANGE =
      BiometricsConfig.doubles("metabolic.basic_panel.normal.calcium");


  private static final int[] MILD_KIDNEY_DMG_CC_RANGE = 
      BiometricsConfig.ints("metabolic.basic_panel.creatinine_clearance.mild_kidney_damage");
  private static final int[] MODERATE_KIDNEY_DMG_CC_RANGE = 
      BiometricsConfig.ints("metabolic.basic_panel.creatinine_clearance.moderate_kidney_damage");
  private static final int[] SEVERE_KIDNEY_DMG_CC_RANGE = 
      BiometricsConfig.ints("metabolic.basic_panel.creatinine_clearance.severe_kidney_damage");
  private static final int[] ESRD_CC_RANGE = 
      BiometricsConfig.ints("metabolic.basic_panel.creatinine_clearance.esrd");
  private static final int[] NORMAL_FEMALE_CC_RANGE = 
      BiometricsConfig.ints("metabolic.basic_panel.creatinine_clearance.normal.female");
  private static final int[] NORMAL_MALE_CC_RANGE = 
      BiometricsConfig.ints("metabolic.basic_panel.creatinine_clearance.normal.male");
  
  private static final int[] NORMAL_MCR_RANGE = 
      BiometricsConfig.ints("metabolic.basic_panel.microalbumin_creatinine_ratio.normal");
  private static final int[] CONTROLLED_MCR_RANGE = 
      BiometricsConfig
      .ints("metabolic.basic_panel.microalbumin_creatinine_ratio.microalbuminuria_controlled");

  private static final int[] UNCONTROLLED_MCR_RANGE = 
      BiometricsConfig
     .ints("metabolic.basic_panel.microalbumin_creatinine_ratio.microalbuminuria_uncontrolled");

  private static final int[] PROTEINURIA_MCR_RANGE = 
      BiometricsConfig
      .ints("metabolic.basic_panel.microalbumin_creatinine_ratio.proteinuria");

  private static final double[] CHLORIDE_RANGE = 
      BiometricsConfig.doubles("metabolic.basic_panel.normal.chloride");
  private static final double[] POTASSIUM_RANGE = 
      BiometricsConfig.doubles("metabolic.basic_panel.normal.potassium");
  private static final double[] CO2_RANGE = 
      BiometricsConfig.doubles("metabolic.basic_panel.normal.carbon_dioxide");
  private static final double[] SODIUM_RANGE = 
      BiometricsConfig.doubles("metabolic.basic_panel.normal.sodium");
  
  /**
   * Calculate this person's vital signs, 
   * based on their conditions, medications, body composition, etc.
   * @param person The person
   * @param time Current simulation timestamp
   */
  private static void calculateVitalSigns(Person person, long time) {
    int index = 0;
    if (person.attributes.containsKey("diabetes_severity")) {
      index = (Integer) person.attributes.getOrDefault("diabetes_severity", 1);
    }
    
    double totalCholesterol = person.rand(CHOLESTEROL_RANGE[index], CHOLESTEROL_RANGE[index + 1]);
    double triglycerides = person.rand(TRIGLYCERIDES_RANGE[index], TRIGLYCERIDES_RANGE[index + 1]);
    double hdl = person.rand(HDL_RANGE[index], HDL_RANGE[index + 1]);
    double ldl = totalCholesterol - hdl - (0.2 * triglycerides);
    
    person.setVitalSign(VitalSign.TOTAL_CHOLESTEROL, totalCholesterol);
    person.setVitalSign(VitalSign.TRIGLYCERIDES, triglycerides);
    person.setVitalSign(VitalSign.HDL, hdl);
    person.setVitalSign(VitalSign.LDL, ldl);
    
    double bmi = person.getVitalSign(VitalSign.BMI, time);
    boolean prediabetes = (boolean)person.attributes.getOrDefault("prediabetes", false);
    boolean diabetes = (boolean)person.attributes.getOrDefault("diabetes", false);
    double hbA1c = estimateHbA1c(bmi, prediabetes, diabetes, person);
    
    if (prediabetes || diabetes) {
      // drugs reduce hbA1c.
      // only do this for people that have pre/diabetes, 
      // because these drugs are only prescribed if they do
      for (Map.Entry<String, Double> e : DIABETES_DRUG_HBA1C_IMPACTS.entrySet()) {
        String medicationCode = e.getKey();
        double impact = e.getValue();
        if (person.record.medicationActive(medicationCode)) {
          // impacts are negative, so add them
          hbA1c += impact;
        }
      }
    }

    person.setVitalSign(VitalSign.BLOOD_GLUCOSE, hbA1c);
    
    // CKD == stage of "Chronic Kidney Disease" or the level of diabetic kidney damage
    int kidneyDamage = (Integer) person.attributes.getOrDefault("ckd", 0);
    int[] ccRange;
    int[] mcrRange;
    switch (kidneyDamage) {
      case 1:
        ccRange = MILD_KIDNEY_DMG_CC_RANGE;
        mcrRange = NORMAL_MCR_RANGE;
        break;
      case 2:
        ccRange = MODERATE_KIDNEY_DMG_CC_RANGE;
        mcrRange = CONTROLLED_MCR_RANGE;
        break;
      case 3:
        ccRange = SEVERE_KIDNEY_DMG_CC_RANGE;
        mcrRange = UNCONTROLLED_MCR_RANGE;
        break;
      case 4:
        ccRange = ESRD_CC_RANGE;
        mcrRange = PROTEINURIA_MCR_RANGE;
        break;
      default:
        if ("F".equals(person.attributes.get(Person.GENDER))) {
          ccRange = NORMAL_FEMALE_CC_RANGE;
        } else {
          ccRange = NORMAL_MALE_CC_RANGE;
        }
        mcrRange = NORMAL_MCR_RANGE;
    }
    double creatinineClearance = person.rand(ccRange);
    person.setVitalSign(VitalSign.EGFR, creatinineClearance);
    
    double microalbuminCreatinineRatio = person.rand(mcrRange);
    person.setVitalSign(VitalSign.MICROALBUMIN_CREATININE_RATIO, microalbuminCreatinineRatio);
    
    double creatinine = reverseCalculateCreatinine(person, creatinineClearance, time);
    person.setVitalSign(VitalSign.CREATININE, creatinine);
    
    person.setVitalSign(VitalSign.UREA_NITROGEN, person.rand(UREA_NITROGEN_RANGE));
    person.setVitalSign(VitalSign.CALCIUM, person.rand(CALCIUM_RANGE));
    
    index = Math.min(index, 2); // note this continues from the index logic above
    
    double glucose = person.rand(GLUCOSE_RANGE[index], GLUCOSE_RANGE[index + 1]);
    person.setVitalSign(VitalSign.GLUCOSE, glucose);

    person.setVitalSign(VitalSign.CHLORIDE, person.rand(CHLORIDE_RANGE));
    person.setVitalSign(VitalSign.POTASSIUM, person.rand(POTASSIUM_RANGE));
    person.setVitalSign(VitalSign.CARBON_DIOXIDE, person.rand(CO2_RANGE));
    person.setVitalSign(VitalSign.SODIUM, person.rand(SODIUM_RANGE));
  }

  /**
   * Estimate the person's HbA1c using BMI and whether or not they have diabetes or prediabetes as a
   * rough guideline.
   * 
   * @param bmi
   *          The person's BMI.
   * @param prediabetes
   *          Whether or not the person is prediabetic. (Diagnosed or undiagnosed)
   * @param diabetes
   *          Whether or not the person is diabetic. (Diagnosed or undiagnosed)
   * @param p
   *          The person
   * @return A calculated HbA1c value.
   */
  private static double estimateHbA1c(double bmi, boolean prediabetes, boolean diabetes, Person p) {
    if (diabetes) {
      if (bmi > 48.0) {
        return 12.0;
      } else if (bmi <= 27.0) {
        return 6.6;
      } else {
        return bmi / 4.0;
        // very simple BMI function so that BMI 40 --> blood glucose ~ 10,
        // but with a bounded min at 6.6 and bounded max at 12.0
      }
    } else if (prediabetes) {
      return p.rand(5.8, 6.4);
    } else {
      return p.rand(5.0, 5.7);
    }
  }

  /**
   * Calculate Creatinine from Creatinine Clearance.
   *  Source: http://www.mcw.edu/calculators/creatinine.htm
   * @param person The person
   * @param crcl Creatinine Clearance
   * @param time Current Time
   * @return Estimated Creatinine
   */
  private static double reverseCalculateCreatinine(Person person, double crcl, long time) {
    try {
      int age = person.ageInYears(time);
      boolean female = "F".equals(person.attributes.get(Person.GENDER));
      double weight = person.getVitalSign(VitalSign.WEIGHT, time); // kg
      crcl = Math.max(1, Math.min(crcl, 100)); // clamp between 1-100
      double creatinine = ((140.0 - age) * weight) / (72.0 * crcl);
      if (female) {
        creatinine *= 0.85;
      }
      return creatinine;
    } catch (Exception e) {
      return 1.0;
    }
  }

  protected static boolean ENABLE_DEATH_BY_NATURAL_CAUSES =
      Boolean.parseBoolean(Config.get("lifecycle.death_by_natural_causes"));
  
  private static final Code NATURAL_CAUSES = new Code("SNOMED-CT", "9855000",
      "Natural death with unknown cause");

  protected static void death(Person person, long time) {
    if (ENABLE_DEATH_BY_NATURAL_CAUSES) {
      double roll = person.rand();
      double likelihoodOfDeath = likelihoodOfDeath(person.ageInYears(time));
      if (roll < likelihoodOfDeath) {
        person.recordDeath(time, NATURAL_CAUSES, "death");
      }
    }
  }

  protected static double likelihoodOfDeath(int age) {
    double yearlyRisk;

    if (age < 1) {
      yearlyRisk = 508.1 / 100_000.0;
    } else if (age >= 1 && age <= 4) {
      yearlyRisk = 15.6 / 100_000.0;
    } else if (age >= 5 && age <= 14) {
      yearlyRisk = 10.6 / 100_000.0;
    } else if (age >= 15 && age <= 24) {
      yearlyRisk = 56.4 / 100_000.0;
    } else if (age >= 25 && age <= 34) {
      yearlyRisk = 74.7 / 100_000.0;
    } else if (age >= 35 && age <= 44) {
      yearlyRisk = 145.7 / 100_000.0;
    } else if (age >= 45 && age <= 54) {
      yearlyRisk = 326.5 / 100_000.0;
    } else if (age >= 55 && age <= 64) {
      yearlyRisk = 737.8 / 100_000.0;
    } else if (age >= 65 && age <= 74) {
      yearlyRisk = 1817.0 / 100_000.0;
    } else if (age >= 75 && age <= 84) {
      yearlyRisk = 4877.3 / 100_000.0;
    } else if (age >= 85 && age <= 94) {
      yearlyRisk = 13_499.4 / 100_000.0;
    } else {
      yearlyRisk = 50_000.0 / 100_000.0;
    }

    double oneYearInMs = TimeUnit.DAYS.toMillis(365);
    double adjustedRisk = Utilities.convertRiskToTimestep(yearlyRisk, oneYearInMs);

    return adjustedRisk;
  }

  private static void startSmoking(Person person, long time) {
    // 9/10 smokers start before age 18. We will use 16.
    // http://www.cdc.gov/tobacco/data_statistics/fact_sheets/youth_data/tobacco_use/
    if (person.attributes.get(Person.SMOKER) == null && person.ageInYears(time) == 16) {
      int year = Utilities.getYear(time);
      Boolean smoker = person.rand() < likelihoodOfBeingASmoker(year);
      person.attributes.put(Person.SMOKER, smoker);
      double quitSmokingBaseline = Double
          .parseDouble(Config.get("lifecycle.quit_smoking.baseline", "0.01"));
      person.attributes.put(LifecycleModule.QUIT_SMOKING_PROBABILITY, quitSmokingBaseline);
    }
  }

  private static double likelihoodOfBeingASmoker(int year) {
    // 16.1% of MA are smokers in 2016.
    // http://www.cdc.gov/tobacco/data_statistics/state_data/state_highlights/2010/states/massachusetts/
    // but the rate is decreasing over time
    // http://www.cdc.gov/tobacco/data_statistics/tables/trends/cig_smoking/
    // selected #s:
    // 1965 - 42.4%
    // 1975 - 37.1%
    // 1985 - 30.1%
    // 1995 - 24.7%
    // 2005 - 20.9%
    // 2015 - 16.1%
    // assume that it was never significantly higher than 42% pre-1960s, but will continue to drop
    // slowly after 2016
    // it's decreasing about .5% per year
    if (year < 1965) {
      return 0.424;
    }

    return ((year * -0.4865) + 996.41) / 100.0;
  }

  private static void startAlcoholism(Person person, long time) {
    // there are various types of alcoholics with different characteristics
    // including age of onset of dependence. we pick 25 as a starting point
    // https://www.therecoveryvillage.com/alcohol-abuse/types-alcoholics/
    if (person.attributes.get(Person.ALCOHOLIC) == null && person.ageInYears(time) == 25) {
      // assume about 8 mil alcoholics/320 mil gen pop
      Boolean alcoholic = person.rand() < 0.025;
      person.attributes.put(Person.ALCOHOLIC, alcoholic);
      double quitAlcoholismBaseline = Double
          .parseDouble(Config.get("lifecycle.quit_alcoholism.baseline", "0.05"));
      person.attributes.put(QUIT_ALCOHOLISM_PROBABILITY, quitAlcoholismBaseline);
    }
  }

  /**
   * If the person is a smoker, there is a small chance they will quit.
   * @param person The person who might quit smoking.
   * @param time The current time in the simulation.
   */
  public static void quitSmoking(Person person, long time) {
    int age = person.ageInYears(time);
    if (person.attributes.containsKey(Person.SMOKER)) {
      if (person.attributes.get(Person.SMOKER).equals(true)) {
        double probability = (double) person.attributes.get(QUIT_SMOKING_PROBABILITY);
        if (person.rand() < probability) {
          person.attributes.put(Person.SMOKER, false);
          person.attributes.put(QUIT_SMOKING_AGE, age);
        } else {
          double quitSmokingBaseline = Double
              .parseDouble(Config.get("lifecycle.quit_smoking.baseline", "0.01"));
          double quitSmokingTimestepDelta = Double
              .parseDouble(Config.get("lifecycle.quit_smoking.timestep_delta", "-0.1"));
          probability += quitSmokingTimestepDelta;
          if (probability < quitSmokingBaseline) {
            probability = quitSmokingBaseline;
          }
          person.attributes.put(QUIT_SMOKING_PROBABILITY, probability);
        }
      }
    }
  }

  /**
   * If the person is an alcoholic, there is a small chance they will quit.
   * @param person The person who might quit drinking.
   * @param time The current time in the simulation.
   */
  public static void quitAlcoholism(Person person, long time) {
    int age = person.ageInYears(time);

    if (person.attributes.containsKey(Person.ALCOHOLIC)) {
      if (person.attributes.get(Person.ALCOHOLIC).equals(true)) {
        double probability = (double) person.attributes.get(QUIT_ALCOHOLISM_PROBABILITY);
        if (person.rand() < probability) {
          person.attributes.put(Person.ALCOHOLIC, false);
          person.attributes.put(QUIT_ALCOHOLISM_AGE, age);
        } else {
          double quitAlcoholismBaseline = Double
              .parseDouble(Config.get("lifecycle.quit_alcoholism.baseline", "0.01"));
          double quitAlcoholismTimestepDelta = Double
              .parseDouble(Config.get("lifecycle.quit_alcoholism.timestep_delta", "-0.1"));
          probability += quitAlcoholismTimestepDelta;
          if (probability < quitAlcoholismBaseline) {
            probability = quitAlcoholismBaseline;
          }
          person.attributes.put(QUIT_ALCOHOLISM_PROBABILITY, probability);
        }
      }
    }
  }

  /**
   * Adjust the probability of a patients adherence to Doctor orders, whether
   * medication, careplans, whatever.
   * @param person The patient to consider.
   * @param time The time in the simulation.
   */
  public static void adherence(Person person, long time) {
    if (person.attributes.containsKey(Person.ADHERENCE)) {
      double probability = (double) person.attributes.get(ADHERENCE_PROBABILITY);
      double adherenceBaseline = Double
          .parseDouble(Config.get("lifecycle.adherence.baseline", "0.05"));
      double adherenceTimestepDelta = Double
          .parseDouble(Config.get("lifecycle.adherence.timestep_delta", "-.01"));
      probability += adherenceTimestepDelta;
      if (probability < adherenceBaseline) {
        probability = adherenceBaseline;
      }
      person.attributes.put(ADHERENCE_PROBABILITY, probability);
    }
  }

  /**
   * Creates a "probability_of_fall_injury" attribute that gets referenced in the Injuries module
   * where adults > age 65 have multiple screenings that affect fall.
   * @param person The person to calculate risk for.
   * @param time The time within the simulation.
   */
  private void calculateFallRisk(Person person, long time) {
    if (person.ageInYears(time) >= 65) {
      boolean hasOsteoporosis = (boolean) person.attributes.getOrDefault("osteporosis", false);
      double baselineFallRisk = hasOsteoporosis ? 0.06 : 0.035;// numbers from injuries module

      int activeInterventions = 0;

      // careplan for exercise or PT
      if (person.record.careplanActive("Physical therapy procedure")
          || person.record.careplanActive("Physical activity target light exercise")) {
        activeInterventions++;
      }

      // taking vitamin D
      if (person.record.medicationActive("Cholecalciferol 600 UNT")) {
        activeInterventions++;
      }

      // osteoporosis diagnosis makes them more careful
      if (person.record.conditionActive("Osteoporosis (disorder)")) {
        activeInterventions++;
      }

      double fallRisk = baselineFallRisk * (1 - 0.02 * activeInterventions);
      // reduce the fall risk by 2% per intervention
      // TODO - research actual effectiveness of these interventions

      person.attributes.put("probability_of_fall_injury", fallRisk);
    }
  }

  /**
   * Get all of the Codes this module uses, for inventory purposes.
   * 
   * @return Collection of all codes and concepts this module uses
   */
  public static Collection<Code> getAllCodes() {
    return Collections.singleton(NATURAL_CAUSES);
  }
}<|MERGE_RESOLUTION|>--- conflicted
+++ resolved
@@ -222,25 +222,13 @@
     // Setup vital signs which follow the generator approach
     setupVitalSignGenerators(person, time);
   }
-<<<<<<< HEAD
-  
-  
-=======
-
->>>>>>> 54a990be
+
   /**
    * Set up the generators for vital signs which use the generator-based approach already.
    * @param person
    * @param time
    */
   private static void setupVitalSignGenerators(Person person, long time) {
-<<<<<<< HEAD
-    person.setVitalSign(VitalSign.SYSTOLIC_BLOOD_PRESSURE, new BloodPressureValueGenerator(person, SysDias.SYSTOLIC));
-    person.setVitalSign(VitalSign.DIASTOLIC_BLOOD_PRESSURE, new BloodPressureValueGenerator(person, SysDias.DIASTOLIC));
-  }
-
-
-=======
     person.setVitalSign(VitalSign.SYSTOLIC_BLOOD_PRESSURE,
         new BloodPressureValueGenerator(person, SysDias.SYSTOLIC));
     person.setVitalSign(VitalSign.DIASTOLIC_BLOOD_PRESSURE,
@@ -254,7 +242,6 @@
  * @param random Random number generator to use.
  * @return First name.
  */
->>>>>>> 54a990be
   @SuppressWarnings("unchecked")
   public static String fakeFirstName(String gender, String language, Random random) {
     List<String> choices;
