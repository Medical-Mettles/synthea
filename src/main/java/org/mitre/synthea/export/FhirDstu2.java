package org.mitre.synthea.export;

import ca.uhn.fhir.context.FhirContext;
import ca.uhn.fhir.model.api.ExtensionDt;
import ca.uhn.fhir.model.api.IDatatype;
import ca.uhn.fhir.model.dstu2.composite.AddressDt;
import ca.uhn.fhir.model.dstu2.composite.CodeableConceptDt;
import ca.uhn.fhir.model.dstu2.composite.CodingDt;
import ca.uhn.fhir.model.dstu2.composite.ContactPointDt;
import ca.uhn.fhir.model.dstu2.composite.HumanNameDt;
import ca.uhn.fhir.model.dstu2.composite.MoneyDt;
import ca.uhn.fhir.model.dstu2.composite.NarrativeDt;
import ca.uhn.fhir.model.dstu2.composite.PeriodDt;
import ca.uhn.fhir.model.dstu2.composite.QuantityDt;
import ca.uhn.fhir.model.dstu2.composite.ResourceReferenceDt;
import ca.uhn.fhir.model.dstu2.composite.SampledDataDt;
import ca.uhn.fhir.model.dstu2.composite.SimpleQuantityDt;
import ca.uhn.fhir.model.dstu2.composite.TimingDt;
import ca.uhn.fhir.model.dstu2.composite.TimingDt.Repeat;
import ca.uhn.fhir.model.dstu2.resource.AllergyIntolerance;
import ca.uhn.fhir.model.dstu2.resource.BaseResource;
import ca.uhn.fhir.model.dstu2.resource.Bundle;
import ca.uhn.fhir.model.dstu2.resource.Bundle.Entry;
import ca.uhn.fhir.model.dstu2.resource.Bundle.EntryRequest;
import ca.uhn.fhir.model.dstu2.resource.CarePlan.Activity;
import ca.uhn.fhir.model.dstu2.resource.CarePlan.ActivityDetail;
import ca.uhn.fhir.model.dstu2.resource.Condition;
import ca.uhn.fhir.model.dstu2.resource.DiagnosticReport;
import ca.uhn.fhir.model.dstu2.resource.Encounter.Hospitalization;
import ca.uhn.fhir.model.dstu2.resource.ImagingStudy.Series;
import ca.uhn.fhir.model.dstu2.resource.ImagingStudy.SeriesInstance;
import ca.uhn.fhir.model.dstu2.resource.Immunization;
import ca.uhn.fhir.model.dstu2.resource.MedicationAdministration;
import ca.uhn.fhir.model.dstu2.resource.MedicationOrder;
import ca.uhn.fhir.model.dstu2.resource.MedicationOrder.DosageInstruction;
import ca.uhn.fhir.model.dstu2.resource.Observation.Component;
import ca.uhn.fhir.model.dstu2.resource.Organization;
import ca.uhn.fhir.model.dstu2.resource.Patient;
import ca.uhn.fhir.model.dstu2.resource.Patient.Communication;
import ca.uhn.fhir.model.dstu2.resource.Practitioner;
import ca.uhn.fhir.model.dstu2.valueset.AdministrativeGenderEnum;
import ca.uhn.fhir.model.dstu2.valueset.AllergyIntoleranceCategoryEnum;
import ca.uhn.fhir.model.dstu2.valueset.AllergyIntoleranceCriticalityEnum;
import ca.uhn.fhir.model.dstu2.valueset.AllergyIntoleranceStatusEnum;
import ca.uhn.fhir.model.dstu2.valueset.AllergyIntoleranceTypeEnum;
import ca.uhn.fhir.model.dstu2.valueset.BundleTypeEnum;
import ca.uhn.fhir.model.dstu2.valueset.CarePlanActivityStatusEnum;
import ca.uhn.fhir.model.dstu2.valueset.CarePlanStatusEnum;
import ca.uhn.fhir.model.dstu2.valueset.ClaimTypeEnum;
import ca.uhn.fhir.model.dstu2.valueset.ConditionCategoryCodesEnum;
import ca.uhn.fhir.model.dstu2.valueset.ConditionClinicalStatusCodesEnum;
import ca.uhn.fhir.model.dstu2.valueset.ConditionVerificationStatusEnum;
import ca.uhn.fhir.model.dstu2.valueset.ContactPointSystemEnum;
import ca.uhn.fhir.model.dstu2.valueset.ContactPointUseEnum;
import ca.uhn.fhir.model.dstu2.valueset.DiagnosticReportStatusEnum;
import ca.uhn.fhir.model.dstu2.valueset.DigitalMediaTypeEnum;
import ca.uhn.fhir.model.dstu2.valueset.EncounterClassEnum;
import ca.uhn.fhir.model.dstu2.valueset.EncounterStateEnum;
import ca.uhn.fhir.model.dstu2.valueset.GoalStatusEnum;
import ca.uhn.fhir.model.dstu2.valueset.HTTPVerbEnum;
import ca.uhn.fhir.model.dstu2.valueset.IdentifierTypeCodesEnum;
import ca.uhn.fhir.model.dstu2.valueset.InstanceAvailabilityEnum;
import ca.uhn.fhir.model.dstu2.valueset.MaritalStatusCodesEnum;
import ca.uhn.fhir.model.dstu2.valueset.MedicationAdministrationStatusEnum;
import ca.uhn.fhir.model.dstu2.valueset.MedicationOrderStatusEnum;
import ca.uhn.fhir.model.dstu2.valueset.NameUseEnum;
import ca.uhn.fhir.model.dstu2.valueset.NarrativeStatusEnum;
import ca.uhn.fhir.model.dstu2.valueset.ObservationStatusEnum;
import ca.uhn.fhir.model.dstu2.valueset.ProcedureStatusEnum;
import ca.uhn.fhir.model.dstu2.valueset.UnitsOfTimeEnum;
import ca.uhn.fhir.model.dstu2.valueset.UseEnum;
import ca.uhn.fhir.model.primitive.BooleanDt;
import ca.uhn.fhir.model.primitive.CodeDt;
import ca.uhn.fhir.model.primitive.DateDt;
import ca.uhn.fhir.model.primitive.DateTimeDt;
import ca.uhn.fhir.model.primitive.DecimalDt;
import ca.uhn.fhir.model.primitive.InstantDt;
import ca.uhn.fhir.model.primitive.IntegerDt;
import ca.uhn.fhir.model.primitive.OidDt;
import ca.uhn.fhir.model.primitive.PositiveIntDt;
import ca.uhn.fhir.model.primitive.StringDt;
import ca.uhn.fhir.model.primitive.UnsignedIntDt;
import ca.uhn.fhir.model.primitive.XhtmlDt;

import com.google.gson.Gson;
import com.google.gson.JsonElement;
import com.google.gson.JsonObject;

import java.awt.geom.Point2D;
import java.math.BigDecimal;
import java.math.MathContext;
import java.math.RoundingMode;
import java.util.ArrayList;
import java.util.Date;
import java.util.HashMap;
import java.util.List;
import java.util.Map;
import java.util.UUID;

import org.mitre.synthea.engine.Components;
<<<<<<< HEAD
=======
import org.mitre.synthea.engine.Components.Attachment;
>>>>>>> dca815fc
import org.mitre.synthea.helpers.Config;
import org.mitre.synthea.helpers.Utilities;
import org.mitre.synthea.world.agents.Clinician;
import org.mitre.synthea.world.agents.Person;
import org.mitre.synthea.world.agents.Provider;
import org.mitre.synthea.world.concepts.Claim;
import org.mitre.synthea.world.concepts.Costs;
import org.mitre.synthea.world.concepts.HealthRecord;
import org.mitre.synthea.world.concepts.HealthRecord.Attachment;
import org.mitre.synthea.world.concepts.HealthRecord.CarePlan;
import org.mitre.synthea.world.concepts.HealthRecord.Code;
import org.mitre.synthea.world.concepts.HealthRecord.Encounter;
import org.mitre.synthea.world.concepts.HealthRecord.EncounterType;
import org.mitre.synthea.world.concepts.HealthRecord.ImagingStudy;
import org.mitre.synthea.world.concepts.HealthRecord.Media;
import org.mitre.synthea.world.concepts.HealthRecord.Medication;
import org.mitre.synthea.world.concepts.HealthRecord.Observation;
import org.mitre.synthea.world.concepts.HealthRecord.Procedure;
import org.mitre.synthea.world.concepts.HealthRecord.Report;

public class FhirDstu2 {
  // HAPI FHIR warns that the context creation is expensive, and should be performed
  // per-application, not per-record
  private static final FhirContext FHIR_CTX = FhirContext.forDstu2();

  private static final String SNOMED_URI = "http://snomed.info/sct";
  private static final String LOINC_URI = "http://loinc.org";
  private static final String RXNORM_URI = "http://www.nlm.nih.gov/research/umls/rxnorm";
  private static final String CVX_URI = "http://hl7.org/fhir/sid/cvx";
  private static final String DISCHARGE_URI = "http://www.nubc.org/patient-discharge";
  private static final String SYNTHEA_EXT = "http://synthetichealth.github.io/synthea/";
  private static final String UNITSOFMEASURE_URI = "http://unitsofmeasure.org";
  private static final String DICOM_DCM_URI = "http://dicom.nema.org/resources/ontology/DCM";

  @SuppressWarnings("rawtypes")
  private static final Map raceEthnicityCodes = loadRaceEthnicityCodes();
  @SuppressWarnings("rawtypes")
  private static final Map languageLookup = loadLanguageLookup();

  protected static boolean TRANSACTION_BUNDLE =
      Boolean.parseBoolean(Config.get("exporter.fhir.transaction_bundle"));

  private static final String COUNTRY_CODE = Config.get("generate.geography.country_code");

  @SuppressWarnings("rawtypes")
  private static Map loadRaceEthnicityCodes() {
    String filename = "race_ethnicity_codes.json";
    try {
      String json = Utilities.readResource(filename);
      Gson g = new Gson();
      return g.fromJson(json, HashMap.class);
    } catch (Exception e) {
      System.err.println("ERROR: unable to load json: " + filename);
      e.printStackTrace();
      throw new ExceptionInInitializerError(e);
    }
  }

  @SuppressWarnings("rawtypes")
  private static Map loadLanguageLookup() {
    String filename = "language_lookup.json";
    try {
      String json = Utilities.readResource(filename);
      Gson g = new Gson();
      return g.fromJson(json, HashMap.class);
    } catch (Exception e) {
      System.err.println("ERROR: unable to load json: " + filename);
      e.printStackTrace();
      throw new ExceptionInInitializerError(e);
    }
  }

  /**
   * Convert the given Person into a FHIR Bundle with the Patient and the
   * associated entries from their health record.
   *
   * @param person Person to generate the FHIR Bundle
   * @param stopTime Time the simulation ended
   * @return String containing a FHIR Bundle containing the Person's health record
   */
  public static Bundle convertToFHIR(Person person, long stopTime) {
    Bundle bundle = new Bundle();
    if (TRANSACTION_BUNDLE) {
      bundle.setType(BundleTypeEnum.TRANSACTION);
    } else {
      bundle.setType(BundleTypeEnum.COLLECTION);
    }

    Entry personEntry = basicInfo(person, bundle, stopTime);

    for (Encounter encounter : person.record.encounters) {
      Entry encounterEntry = encounter(person, personEntry, bundle, encounter);

      for (HealthRecord.Entry condition : encounter.conditions) {
        condition(personEntry, bundle, encounterEntry, condition);
      }

      for (HealthRecord.Entry allergy : encounter.allergies) {
        allergy(personEntry, bundle, encounterEntry, allergy);
      }

      for (Observation observation : encounter.observations) {
        // If the Observation contains an attachment, use a Media resource, since
        // Observation resources in stu3 don't support Attachments
        if (observation.value instanceof Attachment) {
          media(personEntry, bundle, encounterEntry, observation);
        } else {
          observation(personEntry, bundle, encounterEntry, observation);
        }
      }

      for (Procedure procedure : encounter.procedures) {
        procedure(personEntry, bundle, encounterEntry, procedure);
      }

      for (Medication medication : encounter.medications) {
        medication(personEntry, bundle, encounterEntry, medication);
      }

      for (HealthRecord.Entry immunization : encounter.immunizations) {
        immunization(personEntry, bundle, encounterEntry, immunization);
      }

      for (Report report : encounter.reports) {
        report(personEntry, bundle, encounterEntry, report);
      }

      for (CarePlan careplan : encounter.careplans) {
        careplan(personEntry, bundle, encounterEntry, careplan);
      }

      for (ImagingStudy imagingStudy : encounter.imagingStudies) {
        imagingStudy(personEntry, bundle, encounterEntry, imagingStudy);
      }
      
<<<<<<< HEAD
      for (Media media : encounter.mediaItems) {
        media(personEntry, bundle, encounterEntry, media);
      }

=======
>>>>>>> dca815fc
      // one claim per encounter
      encounterClaim(personEntry, bundle, encounterEntry, encounter.claim);
    }
    return bundle;
  }

  /**
   * Convert the given Person into a JSON String, containing a FHIR Bundle of the Person and the
   * associated entries from their health record.
   *
   * @param person
   *          Person to generate the FHIR JSON for
   * @param stopTime
   *          Time the simulation ended
   * @return String containing a JSON representation of a FHIR Bundle containing the Person's health
   *         record
   */
  public static String convertToFHIRJson(Person person, long stopTime) {
    Bundle bundle = convertToFHIR(person, stopTime);
    String bundleJson = FHIR_CTX.newJsonParser().setPrettyPrint(true)
        .encodeResourceToString(bundle);
    return bundleJson;
  }

  /**
   * Map the given Person to a FHIR Patient resource, and add it to the given Bundle.
   *
   * @param person
   *          The Person
   * @param bundle
   *          The Bundle to add to
   * @param stopTime
   *          Time the simulation ended
   * @return The created Entry
   */
  @SuppressWarnings("rawtypes")
  private static Entry basicInfo(Person person, Bundle bundle, long stopTime) {
    Patient patientResource = new Patient();

    patientResource.addIdentifier().setSystem("https://github.com/synthetichealth/synthea")
        .setValue((String) person.attributes.get(Person.ID));

    patientResource.addIdentifier()
        .setType(IdentifierTypeCodesEnum.MR)
        .setSystem("http://hospital.smarthealthit.org")
        .setValue((String) person.attributes.get(Person.ID));

    patientResource.addIdentifier()
        .setType(IdentifierTypeCodesEnum.SOCIAL_BENEFICIARY_IDENTIFIER)
        .setSystem("http://hl7.org/fhir/sid/us-ssn")
        .setValue((String) person.attributes.get(Person.IDENTIFIER_SSN));

    if (person.attributes.get(Person.IDENTIFIER_DRIVERS) != null) {
      patientResource.addIdentifier()
          .setType(IdentifierTypeCodesEnum.DL)
          .setSystem("urn:oid:2.16.840.1.113883.4.3.25")
          .setValue((String) person.attributes.get(Person.IDENTIFIER_DRIVERS));
    }

    ExtensionDt raceExtension = new ExtensionDt();
    raceExtension.setUrl("http://hl7.org/fhir/StructureDefinition/us-core-race");
    String race = (String) person.attributes.get(Person.RACE);

    ExtensionDt ethnicityExtension = new ExtensionDt();
    ethnicityExtension.setUrl("http://hl7.org/fhir/StructureDefinition/us-core-ethnicity");
    String ethnicity = (String) person.attributes.get(Person.ETHNICITY);

    String raceDisplay;
    switch (race) {
      case "white":
        raceDisplay = "White";
        break;
      case "black":
        raceDisplay = "Black or African American";
        break;
      case "asian":
        raceDisplay = "Asian";
        break;
      case "native":
        raceDisplay = "American Indian or Alaska Native";
        break;
      default: // Other (Put Hawaiian and Pacific Islander here for now)
        raceDisplay = "Other";
        break;
    }

    String ethnicityDisplay;
    if (ethnicity.equals("hispanic")) {
      ethnicityDisplay = "Hispanic or Latino";
    } else {
      ethnicityDisplay = "Not Hispanic or Latino";
    }

    Code raceCode = new Code(
        "http://hl7.org/fhir/v3/Race",
        (String) raceEthnicityCodes.get(race),
        raceDisplay);

    Code ethnicityCode = new Code(
        "http://hl7.org/fhir/v3/Ethnicity",
        (String) raceEthnicityCodes.get(ethnicity),
        ethnicityDisplay);

    raceExtension.setValue(mapCodeToCodeableConcept(raceCode, "http://hl7.org/fhir/v3/Race"));
    ethnicityExtension.setValue(mapCodeToCodeableConcept(ethnicityCode, "http://hl7.org/fhir/v3/Ethnicity"));

    patientResource.addUndeclaredExtension(raceExtension);
    patientResource.addUndeclaredExtension(ethnicityExtension);

    String firstLanguage = (String) person.attributes.get(Person.FIRST_LANGUAGE);
    Map languageMap = (Map) languageLookup.get(firstLanguage);
    Code languageCode = new Code((String) languageMap.get("system"),
        (String) languageMap.get("code"), (String) languageMap.get("display"));
    List<Communication> communication = new ArrayList<Communication>();
    Communication language = new Communication();
    language
        .setLanguage(mapCodeToCodeableConcept(languageCode, (String) languageMap.get("system")));
    communication.add(language);
    patientResource.setCommunication(communication);

    HumanNameDt name = patientResource.addName();
    name.setUse(NameUseEnum.OFFICIAL);
    name.addGiven((String) person.attributes.get(Person.FIRST_NAME));
    List<StringDt> officialFamilyNames = new ArrayList<StringDt>();
    officialFamilyNames.add(new StringDt((String) person.attributes.get(Person.LAST_NAME)));
    name.setFamily(officialFamilyNames);
    if (person.attributes.get(Person.NAME_PREFIX) != null) {
      name.addPrefix((String) person.attributes.get(Person.NAME_PREFIX));
    }
    if (person.attributes.get(Person.NAME_SUFFIX) != null) {
      name.addSuffix((String) person.attributes.get(Person.NAME_SUFFIX));
    }
    if (person.attributes.get(Person.MAIDEN_NAME) != null) {
      HumanNameDt maidenName = patientResource.addName();
      maidenName.setUse(NameUseEnum.MAIDEN);
      maidenName.addGiven((String) person.attributes.get(Person.FIRST_NAME));
      List<StringDt> maidenFamilyNames = new ArrayList<StringDt>();
      maidenFamilyNames.add(new StringDt((String) person.attributes.get(Person.MAIDEN_NAME)));
      maidenName.setFamily(maidenFamilyNames);
      if (person.attributes.get(Person.NAME_PREFIX) != null) {
        maidenName.addPrefix((String) person.attributes.get(Person.NAME_PREFIX));
      }
      if (person.attributes.get(Person.NAME_SUFFIX) != null) {
        maidenName.addSuffix((String) person.attributes.get(Person.NAME_SUFFIX));
      }
    }

    ExtensionDt mothersMaidenNameExtension = new ExtensionDt();
    mothersMaidenNameExtension
        .setUrl("http://hl7.org/fhir/StructureDefinition/patient-mothersMaidenName");
    String mothersMaidenName = (String) person.attributes.get(Person.NAME_MOTHER);
    mothersMaidenNameExtension.setValue(new StringDt(mothersMaidenName));
    patientResource.addUndeclaredExtension(mothersMaidenNameExtension);

    long birthdate = (long) person.attributes.get(Person.BIRTHDATE);
    patientResource.setBirthDate(new DateDt(new Date(birthdate)));

    ExtensionDt birthSexExtension = new ExtensionDt();
    birthSexExtension.setUrl("http://hl7.org/fhir/us/core/StructureDefinition/us-core-birthsex");
    if (person.attributes.get(Person.GENDER).equals("M")) {
      patientResource.setGender(AdministrativeGenderEnum.MALE);
      birthSexExtension.setValue(new CodeDt("M"));
    } else if (person.attributes.get(Person.GENDER).equals("F")) {
      patientResource.setGender(AdministrativeGenderEnum.FEMALE);
      birthSexExtension.setValue(new CodeDt("F"));
    }
    patientResource.addUndeclaredExtension(birthSexExtension);

    String state = (String) person.attributes.get(Person.STATE);

    AddressDt addrResource = patientResource.addAddress();
    addrResource.addLine((String) person.attributes.get(Person.ADDRESS))
        .setCity((String) person.attributes.get(Person.CITY))
        .setPostalCode((String) person.attributes.get(Person.ZIP))
        .setState(state);
    if (COUNTRY_CODE != null) {
      addrResource.setCountry(COUNTRY_CODE);
    }

    Point2D.Double coord = person.getLonLat();
    if (coord != null) {
      ExtensionDt geolocationExtension = new ExtensionDt();
      geolocationExtension.setUrl("http://hl7.org/fhir/StructureDefinition/geolocation");
      ExtensionDt latitudeExtension = new ExtensionDt();
      ExtensionDt longitudeExtension = new ExtensionDt();
      latitudeExtension.setUrl("latitude");
      longitudeExtension.setUrl("longitude");
      latitudeExtension.setValue(new DecimalDt(coord.getY()));
      longitudeExtension.setValue(new DecimalDt(coord.getX()));
      geolocationExtension.addUndeclaredExtension(latitudeExtension);
      geolocationExtension.addUndeclaredExtension(longitudeExtension);
      addrResource.addUndeclaredExtension(geolocationExtension);
    }

    AddressDt birthplace = new AddressDt();
    birthplace.setCity((String) person.attributes.get(Person.BIRTH_CITY))
            .setState((String) person.attributes.get(Person.BIRTH_STATE))
            .setCountry((String) person.attributes.get(Person.BIRTH_COUNTRY));

    ExtensionDt birthplaceExtension = new ExtensionDt();
    birthplaceExtension.setUrl("http://hl7.org/fhir/StructureDefinition/birthPlace");
    birthplaceExtension.setValue(birthplace);
    patientResource.addUndeclaredExtension(birthplaceExtension);

    if (person.attributes.get(Person.MULTIPLE_BIRTH_STATUS) != null) {
      patientResource.setMultipleBirth(
          new IntegerDt((int) person.attributes.get(Person.MULTIPLE_BIRTH_STATUS)));
    } else {
      patientResource.setMultipleBirth(new BooleanDt(false));
    }

    patientResource.addTelecom().setSystem(ContactPointSystemEnum.PHONE)
        .setUse(ContactPointUseEnum.HOME).setValue((String) person.attributes.get(Person.TELECOM));

    String maritalStatus = ((String) person.attributes.get(Person.MARITAL_STATUS));
    if (maritalStatus != null) {
      patientResource.setMaritalStatus(MaritalStatusCodesEnum.forCode(maritalStatus.toUpperCase()));
    } else {
      patientResource.setMaritalStatus(MaritalStatusCodesEnum.S);
    }

    if (!person.alive(stopTime)) {
      patientResource.setDeceased(
          convertFhirDateTime((Long) person.attributes.get(Person.DEATHDATE), true));
    }

    String generatedBySynthea = "Generated by <a href=\"https://github.com/synthetichealth/synthea\">Synthea</a>."
        + "Version identifier: " + Utilities.SYNTHEA_VERSION + " . "
        + "  Person seed: " + person.seed
        + "  Population seed: " + person.populationSeed;

    patientResource.setText(new NarrativeDt(
        new XhtmlDt(generatedBySynthea), NarrativeStatusEnum.GENERATED));

    // DALY and QALY values
    // we only write the last(current) one to the patient record
    Double dalyValue = (Double) person.attributes.get("most-recent-daly");
    Double qalyValue = (Double) person.attributes.get("most-recent-qaly");
    if (dalyValue != null) {
      ExtensionDt dalyExtension = new ExtensionDt();
      dalyExtension.setUrl(SYNTHEA_EXT + "disability-adjusted-life-years");
      DecimalDt daly = new DecimalDt(dalyValue);
      dalyExtension.setValue(daly);
      patientResource.addUndeclaredExtension(dalyExtension);

      ExtensionDt qalyExtension = new ExtensionDt();
      qalyExtension.setUrl(SYNTHEA_EXT + "quality-adjusted-life-years");
      DecimalDt qaly = new DecimalDt(qalyValue);
      qalyExtension.setValue(qaly);
      patientResource.addUndeclaredExtension(qalyExtension);
    }

    return newEntry(bundle, patientResource, (String) person.attributes.get(Person.ID));
  }

  /**
   * Map the given Encounter into a FHIR Encounter resource, and add it to the given Bundle.
   *
   * @param person
   *          Patient at the encounter.
   * @param personEntry
   *          Entry for the Person
   * @param bundle
   *          The Bundle to add to
   * @param encounter
   *          The current Encounter
   * @return The added Entry
   */
  private static Entry encounter(Person person, Entry personEntry,
      Bundle bundle, Encounter encounter) {

    ca.uhn.fhir.model.dstu2.resource.Encounter encounterResource =
        new ca.uhn.fhir.model.dstu2.resource.Encounter();

    encounterResource.setPatient(new ResourceReferenceDt(personEntry.getFullUrl()));
    encounterResource.setStatus(EncounterStateEnum.FINISHED);
    if (encounter.codes.isEmpty()) {
      // wellness encounter
      encounterResource.addType().addCoding().setCode("185349003")
          .setDisplay("Encounter for check up").setSystem(SNOMED_URI);
    } else {
      Code code = encounter.codes.get(0);
      encounterResource.addType(mapCodeToCodeableConcept(code, SNOMED_URI));
    }

    encounterResource.setClassElement(EncounterClassEnum.forCode(encounter.type));
    encounterResource.setPeriod(new PeriodDt()
        .setStart(new DateTimeDt(new Date(encounter.start)))
        .setEnd(new DateTimeDt(new Date(encounter.stop))));

    if (encounter.reason != null) {
      encounterResource.addReason().addCoding().setCode(encounter.reason.code)
          .setDisplay(encounter.reason.display).setSystem(SNOMED_URI);
    }

    if (encounter.provider != null) {
      String providerFullUrl = findProviderUrl(encounter.provider, bundle);

      if (providerFullUrl != null) {
        encounterResource.setServiceProvider(new ResourceReferenceDt(providerFullUrl));
      } else {
        Entry providerOrganization = provider(bundle, encounter.provider);
        encounterResource
            .setServiceProvider(new ResourceReferenceDt(providerOrganization.getFullUrl()));
      }
    } else { // no associated provider, patient goes to wellness provider
      Provider provider = person.getProvider(EncounterType.WELLNESS, encounter.start);
      String providerFullUrl = findProviderUrl(provider, bundle);

      if (providerFullUrl != null) {
        encounterResource.setServiceProvider(new ResourceReferenceDt(providerFullUrl));
      } else {
        Entry providerOrganization = provider(bundle, provider);
        encounterResource
            .setServiceProvider(new ResourceReferenceDt(providerOrganization.getFullUrl()));
      }
    }

    if (encounter.clinician != null) {
      String practitionerFullUrl = findPractitioner(encounter.clinician, bundle);

      if (practitionerFullUrl != null) {
        encounterResource.addParticipant().setIndividual(
            new ResourceReferenceDt(practitionerFullUrl));
      } else {
        Entry practitioner = practitioner(bundle, encounter.clinician);
        encounterResource.addParticipant().setIndividual(
            new ResourceReferenceDt(practitioner.getFullUrl()));
      }
    }

    if (encounter.discharge != null) {
      Hospitalization hospitalization = new Hospitalization();
      Code dischargeDisposition = new Code(DISCHARGE_URI, encounter.discharge.code,
          encounter.discharge.display);
      hospitalization
          .setDischargeDisposition(mapCodeToCodeableConcept(dischargeDisposition, DISCHARGE_URI));
      encounterResource.setHospitalization(hospitalization);
    }

    return newEntry(bundle, encounterResource);
  }

  /**
   * Find the provider entry in this bundle, and return the associated "fullUrl" attribute.
   * @param provider A given provider.
   * @param bundle The current bundle being generated.
   * @return Provider.fullUrl if found, otherwise null.
   */
  private static String findProviderUrl(Provider provider, Bundle bundle) {
    for (Entry entry : bundle.getEntry()) {
      if (entry.getResource().getResourceName().equals("Organization")) {
        Organization org = (Organization) entry.getResource();
        if (org.getIdentifierFirstRep().getValue().equals(provider.getResourceID())) {
          return entry.getFullUrl();
        }
      }
    }
    return null;
  }

  /**
   * Find the Practitioner entry in this bundle, and return the associated "fullUrl"
   * attribute.
   * @param clinician A given clinician.
   * @param bundle The current bundle being generated.
   * @return Practitioner.fullUrl if found, otherwise null.
   */
  private static String findPractitioner(Clinician clinician, Bundle bundle) {
    for (Entry entry : bundle.getEntry()) {
      if (entry.getResource().getResourceName().equals("Practitioner")) {
        Practitioner doc = (Practitioner) entry.getResource();
        if (doc.getIdentifierFirstRep().getValue().equals("" + clinician.identifier)) {
          return entry.getFullUrl();
        }
      }
    }
    return null;
  }

  /**
   * Create an entry for the given Claim, which references a Medication.
   *
   * @param personEntry
   *          Entry for the person
   * @param bundle
   *          The Bundle to add to
   * @param encounterEntry
   *          The current Encounter
   * @param claim
   *          the Claim object
   * @param medicationEntry
   *          The Entry for the Medication object, previously created
   * @return the added Entry
   */
  private static Entry medicationClaim(Entry personEntry, Bundle bundle, Entry encounterEntry,
      Claim claim, Entry medicationEntry) {
    ca.uhn.fhir.model.dstu2.resource.Claim claimResource =
        new ca.uhn.fhir.model.dstu2.resource.Claim();
    ca.uhn.fhir.model.dstu2.resource.Encounter encounterResource =
        (ca.uhn.fhir.model.dstu2.resource.Encounter) encounterEntry
        .getResource();

    // assume institutional claim
    claimResource.setType(ClaimTypeEnum.INSTITUTIONAL); // TODO review claim type

    claimResource.setUse(UseEnum.COMPLETE);

    claimResource.setPatient(new ResourceReferenceDt(personEntry.getFullUrl()));
    claimResource.setOrganization(encounterResource.getServiceProvider());

    // add prescription.
    claimResource.setPrescription(new ResourceReferenceDt(medicationEntry.getFullUrl()));

    // TODO add cost information

    return newEntry(bundle, claimResource);
  }

  /**
   * Create an entry for the given Claim, associated to an Encounter.
   *
   * @param personEntry
   *          Entry for the person
   * @param bundle
   *          The Bundle to add to
   * @param encounterEntry
   *          The current Encounter
   * @param claim
   *          the Claim object
   * @return the added Entry
   */
  private static Entry encounterClaim(Entry personEntry, Bundle bundle, Entry encounterEntry,
      Claim claim) {
    ca.uhn.fhir.model.dstu2.resource.Claim claimResource =
        new ca.uhn.fhir.model.dstu2.resource.Claim();
    ca.uhn.fhir.model.dstu2.resource.Encounter encounterResource =
        (ca.uhn.fhir.model.dstu2.resource.Encounter) encounterEntry
        .getResource();

    // assume institutional claim
    claimResource.setType(ClaimTypeEnum.INSTITUTIONAL);

    claimResource.setUse(UseEnum.COMPLETE);

    claimResource.setPatient(new ResourceReferenceDt(personEntry.getFullUrl()));
    claimResource.setOrganization(encounterResource.getServiceProvider());

    // Add data for the encounter
    ca.uhn.fhir.model.dstu2.resource.Claim.Item encounterItem =
        new ca.uhn.fhir.model.dstu2.resource.Claim.Item();
    encounterItem.setSequence(new PositiveIntDt(1));

    // assume item type is clinical service invoice
    CodingDt itemType = new CodingDt();
    itemType.setSystem("http://hl7.org/fhir/v3/ActCode")
        .setCode("CSINV")
        .setDisplay("clinical service invoice");
    encounterItem.setType(itemType);
    CodingDt itemService = new CodingDt();
    ca.uhn.fhir.model.dstu2.resource.Encounter encounter =
        (ca.uhn.fhir.model.dstu2.resource.Encounter) encounterEntry.getResource();
    itemService.setSystem(encounter.getTypeFirstRep().getCodingFirstRep().getSystem())
        .setCode(encounter.getTypeFirstRep().getCodingFirstRep().getCode())
        .setDisplay(encounter.getTypeFirstRep().getCodingFirstRep().getDisplay());
    encounterItem.setService(itemService);
    claimResource.addItem(encounterItem);

    int itemSequence = 2;
    int conditionSequence = 1;
    for (HealthRecord.Entry item : claim.items) {
      if (Costs.hasCost(item)) {
        // update claimItems list
        ca.uhn.fhir.model.dstu2.resource.Claim.Item procedureItem =
            new ca.uhn.fhir.model.dstu2.resource.Claim.Item();
        procedureItem.setSequence(new PositiveIntDt(itemSequence));

        // calculate the cost of the procedure
        MoneyDt moneyResource = new MoneyDt();
        moneyResource.setCode("USD");
        moneyResource.setSystem("urn:iso:std:iso:4217");
        moneyResource.setValue(item.getCost());
        procedureItem.setNet(moneyResource);

        // assume item type is clinical service invoice
        itemType = new CodingDt();
        itemType.setSystem("http://hl7.org/fhir/v3/ActCode")
            .setCode("CSINV")
            .setDisplay("clinical service invoice");
        procedureItem.setType(itemType);

        // item service should match the entry code
        itemService = new CodingDt();
        Code code = item.codes.get(0);
        String system = ExportHelper.getSystemURI(code.system);
        itemService.setSystem(system)
            .setCode(code.code)
            .setDisplay(code.display);
        procedureItem.setService(itemService);

        claimResource.addItem(procedureItem);
      } else {
        // assume it's a Condition, we don't have a Condition class specifically
        // add diagnosisComponent to claim
        ca.uhn.fhir.model.dstu2.resource.Claim.Diagnosis diagnosisComponent =
            new ca.uhn.fhir.model.dstu2.resource.Claim.Diagnosis();
        diagnosisComponent.setSequence(new PositiveIntDt(conditionSequence));
        if (item.codes.size() > 0) {
          // use first code
          Code code = item.codes.get(0);
          String system = ExportHelper.getSystemURI(code.system);
          diagnosisComponent.setDiagnosis(
              new CodingDt(system, code.code).setDisplay(code.display));
        }
        claimResource.addDiagnosis(diagnosisComponent);
        conditionSequence++;
      }
      itemSequence++;
    }

    return newEntry(bundle, claimResource);
  }

  /**
   * Map the Condition into a FHIR Condition resource, and add it to the given Bundle.
   *
   * @param personEntry
   *          The Entry for the Person
   * @param bundle
   *          The Bundle to add to
   * @param encounterEntry
   *          The current Encounter entry
   * @param condition
   *          The Condition
   * @return The added Entry
   */
  private static Entry condition(Entry personEntry, Bundle bundle, Entry encounterEntry,
      HealthRecord.Entry condition) {
    Condition conditionResource = new Condition();

    conditionResource.setPatient(new ResourceReferenceDt(personEntry.getFullUrl()));
    conditionResource.setEncounter(new ResourceReferenceDt(encounterEntry.getFullUrl()));

    Code code = condition.codes.get(0);
    conditionResource.setCode(mapCodeToCodeableConcept(code, SNOMED_URI));
    conditionResource.setCategory(ConditionCategoryCodesEnum.DIAGNOSIS);
    conditionResource.setVerificationStatus(ConditionVerificationStatusEnum.CONFIRMED);
    conditionResource.setClinicalStatus(ConditionClinicalStatusCodesEnum.ACTIVE);

    conditionResource.setOnset(convertFhirDateTime(condition.start, true));
    conditionResource.setDateRecorded(new DateDt(new Date(condition.start)));

    if (condition.stop != 0) {
      conditionResource.setAbatement(convertFhirDateTime(condition.stop, true));
      conditionResource.setClinicalStatus(ConditionClinicalStatusCodesEnum.RESOLVED);
    }

    Entry conditionEntry = newEntry(bundle, conditionResource);

    condition.fullUrl = conditionEntry.getFullUrl();

    return conditionEntry;
  }

  /**
   * Map the Condition into a FHIR AllergyIntolerance resource, and add it to the given Bundle.
   *
   * @param personEntry
   *          The Entry for the Person
   * @param bundle
   *          The Bundle to add to
   * @param encounterEntry
   *          The current Encounter entry
   * @param allergy
   *          The Allergy Entry
   * @return The added Entry
   */
  private static Entry allergy(Entry personEntry, Bundle bundle,
      Entry encounterEntry, HealthRecord.Entry allergy) {

    AllergyIntolerance allergyResource = new AllergyIntolerance();

    allergyResource.setOnset((DateTimeDt)convertFhirDateTime(allergy.start, true));

    if (allergy.stop == 0) {
      allergyResource.setStatus(AllergyIntoleranceStatusEnum.ACTIVE);
    } else {
      allergyResource.setStatus(AllergyIntoleranceStatusEnum.INACTIVE);
    }

    allergyResource.setType(AllergyIntoleranceTypeEnum.ALLERGY);
    AllergyIntoleranceCategoryEnum category = AllergyIntoleranceCategoryEnum.FOOD;
    allergyResource.setCategory(category); // TODO: allergy categories in GMF
    allergyResource.setCriticality(AllergyIntoleranceCriticalityEnum.LOW_RISK);
    allergyResource.setPatient(new ResourceReferenceDt(personEntry.getFullUrl()));
    Code code = allergy.codes.get(0);
    allergyResource.setSubstance(mapCodeToCodeableConcept(code, SNOMED_URI));

    Entry allergyEntry = newEntry(bundle, allergyResource);
    allergy.fullUrl = allergyEntry.getFullUrl();
    return allergyEntry;
  }

  /**
   * Map the given Observation into a FHIR Observation resource, and add it to the given Bundle.
   *
   * @param personEntry
   *          The Person Entry
   * @param bundle
   *          The Bundle to add to
   * @param encounterEntry
   *          The current Encounter entry
   * @param observation
   *          The Observation
   * @return The added Entry
   */
  private static Entry observation(Entry personEntry, Bundle bundle, Entry encounterEntry,
      Observation observation) {
    ca.uhn.fhir.model.dstu2.resource.Observation observationResource =
        new ca.uhn.fhir.model.dstu2.resource.Observation();

    observationResource.setSubject(new ResourceReferenceDt(personEntry.getFullUrl()));
    observationResource.setEncounter(new ResourceReferenceDt(encounterEntry.getFullUrl()));

    observationResource.setStatus(ObservationStatusEnum.FINAL);

    Code code = observation.codes.get(0);
    observationResource.setCode(mapCodeToCodeableConcept(code, LOINC_URI));

    Code category = new Code("http://hl7.org/fhir/observation-category", observation.category,
        observation.category);
    observationResource.setCategory(
        mapCodeToCodeableConcept(category, "http://hl7.org/fhir/observation-category"));

    if (observation.value != null) {
      IDatatype value = mapValueToFHIRType(observation.value, observation.unit);
      observationResource.setValue(value);
    } else if (observation.observations != null && !observation.observations.isEmpty()) {
      // multi-observation (ex blood pressure)
      for (Observation subObs : observation.observations) {
        Component comp = new Component();
        comp.setCode(mapCodeToCodeableConcept(subObs.codes.get(0), LOINC_URI));
        IDatatype value = mapValueToFHIRType(subObs.value, subObs.unit);
        comp.setValue(value);
        observationResource.addComponent(comp);
      }
    }

    observationResource.setEffective(convertFhirDateTime(observation.start, true));
    observationResource.setIssued(new InstantDt(new Date(observation.start)));

    Entry entry = newEntry(bundle, observationResource);
    observation.fullUrl = entry.getFullUrl();
    return entry;
  }

  static IDatatype mapValueToFHIRType(Object value, String unit) {
    if (value == null) {
      return null;

    } else if (value instanceof Condition) {
      Code conditionCode = ((HealthRecord.Entry) value).codes.get(0);
      return mapCodeToCodeableConcept(conditionCode, SNOMED_URI);

    } else if (value instanceof Code) {
      return mapCodeToCodeableConcept((Code) value, SNOMED_URI);

    } else if (value instanceof String) {
      return new StringDt((String) value);

    } else if (value instanceof Number) {
      double dblVal = ((Number) value).doubleValue();
      MathContext mctx = new MathContext(5, RoundingMode.HALF_UP);
      BigDecimal bigVal = new BigDecimal(dblVal, mctx).stripTrailingZeros();
      return new QuantityDt().setValue(bigVal)
          .setCode(unit).setSystem(UNITSOFMEASURE_URI)
          .setUnit(unit);
    } else if (value instanceof Components.SampledData) {
      return mapValueToSampledData((Components.SampledData) value, unit);
    } else {
      throw new IllegalArgumentException("unexpected observation value class: "
          + value.getClass().toString() + "; " + value);
    }
  }
  
  /**
   * Maps a Synthea internal SampledData object to the FHIR standard SampledData
   * representation.
   * 
   * @param value Synthea internal SampledData instance
   * @param unit Observation unit value
   * @return
   */
  static SampledDataDt mapValueToSampledData(
      Components.SampledData value, String unit) {
    
    SampledDataDt recordData = new SampledDataDt();
    
    SimpleQuantityDt origin = new SimpleQuantityDt();
    origin.setValue(new BigDecimal(value.originValue))
      .setCode(unit).setSystem(UNITSOFMEASURE_URI)
      .setUnit(unit);
    
    recordData.setOrigin(origin);
    
    // Use the period from the first series. They should all be the same.
<<<<<<< HEAD
    recordData.setPeriod(value.series.get(0).getPeriod());
=======
    // FHIR output is milliseconds so we need to convert from TimeSeriesData seconds.
    recordData.setPeriod(value.series.get(0).getPeriod() * 1000);
>>>>>>> dca815fc
    
    // Set optional fields if they were provided
    if (value.factor != null) {
      recordData.setFactor(value.factor);
    }
    if (value.lowerLimit != null) {
      recordData.setLowerLimit(value.lowerLimit);
    }
    if (value.upperLimit != null) {
      recordData.setUpperLimit(value.upperLimit);
    }
    
    recordData.setDimensions(value.series.size());
    
    recordData.setData(ExportHelper.sampledDataToValueString(value));
    
    return recordData;
  }

  /**
   * Map the given Procedure into a FHIR Procedure resource, and add it to the given Bundle.
   *
   * @param personEntry
   *          The Person entry
   * @param bundle
   *          Bundle to add to
   * @param encounterEntry
   *          The current Encounter entry
   * @param procedure
   *          The Procedure
   * @return The added Entry
   */
  private static Entry procedure(Entry personEntry, Bundle bundle, Entry encounterEntry,
      Procedure procedure) {
    ca.uhn.fhir.model.dstu2.resource.Procedure procedureResource =
        new ca.uhn.fhir.model.dstu2.resource.Procedure();

    procedureResource.setStatus(ProcedureStatusEnum.COMPLETED);
    procedureResource.setSubject(new ResourceReferenceDt(personEntry.getFullUrl()));
    procedureResource.setEncounter(new ResourceReferenceDt(encounterEntry.getFullUrl()));

    Code code = procedure.codes.get(0);
    procedureResource.setCode(mapCodeToCodeableConcept(code, SNOMED_URI));

    if (procedure.stop != 0L) {
      Date startDate = new Date(procedure.start);
      Date endDate = new Date(procedure.stop);
      procedureResource.setPerformed(
          new PeriodDt().setStart(new DateTimeDt(startDate)).setEnd(new DateTimeDt(endDate)));
    } else {
      procedureResource.setPerformed(convertFhirDateTime(procedure.start, true));
    }

    if (!procedure.reasons.isEmpty()) {
      Code reason = procedure.reasons.get(0); // Only one element in list
      for (Entry entry : bundle.getEntry()) {
        if (entry.getResource().getResourceName().equals("Condition")) {
          Condition condition = (Condition) entry.getResource();
          CodingDt coding = condition.getCode().getCoding().get(0); // Only one element in list
          if (reason.code.equals(coding.getCode())) {
            procedureResource.setReason(new ResourceReferenceDt(entry.getFullUrl()));
          }
        }
      }
    }

    Entry procedureEntry = newEntry(bundle, procedureResource);
    procedure.fullUrl = procedureEntry.getFullUrl();

    return procedureEntry;
  }

  private static Entry immunization(Entry personEntry, Bundle bundle, Entry encounterEntry,
      HealthRecord.Entry immunization) {
    Immunization immResource = new Immunization();
    immResource.setStatus("completed");
    immResource.setDate(new DateTimeDt(new Date(immunization.start)));
    immResource.setVaccineCode(mapCodeToCodeableConcept(immunization.codes.get(0), CVX_URI));
    immResource.setReported(new BooleanDt(false));
    immResource.setWasNotGiven(false);
    immResource.setPatient(new ResourceReferenceDt(personEntry.getFullUrl()));
    immResource.setEncounter(new ResourceReferenceDt(encounterEntry.getFullUrl()));
    Entry immunizationEntry = newEntry(bundle, immResource);
    immunization.fullUrl = immunizationEntry.getFullUrl();

    return immunizationEntry;
  }

  /**
   * Map the given Medication to a FHIR MedicationRequest resource, and add it to the given Bundle.
   *
   * @param personEntry
   *          The Entry for the Person
   * @param bundle
   *          Bundle to add the Medication to
   * @param encounterEntry
   *          Current Encounter entry
   * @param medication
   *          The Medication
   * @return The added Entry
   */
  private static Entry medication(Entry personEntry, Bundle bundle, Entry encounterEntry,
      Medication medication) {
    MedicationOrder medicationResource = new MedicationOrder();

    medicationResource.setPatient(new ResourceReferenceDt(personEntry.getFullUrl()));
    medicationResource.setEncounter(new ResourceReferenceDt(encounterEntry.getFullUrl()));
    ca.uhn.fhir.model.dstu2.resource.Encounter encounter =
        (ca.uhn.fhir.model.dstu2.resource.Encounter) encounterEntry.getResource();
    medicationResource.setPrescriber(encounter.getParticipantFirstRep().getIndividual());

    Code code = medication.codes.get(0);
    String system = code.system.equals("SNOMED-CT")
        ? SNOMED_URI
        : RXNORM_URI;
    medicationResource.setMedication(mapCodeToCodeableConcept(code, system));

    medicationResource.setDateWritten(new DateTimeDt(new Date(medication.start)));
    if (medication.stop != 0L) {
      medicationResource.setStatus(MedicationOrderStatusEnum.STOPPED);
    } else {
      medicationResource.setStatus(MedicationOrderStatusEnum.ACTIVE);
    }

    if (!medication.reasons.isEmpty()) {
      // Only one element in list
      Code reason = medication.reasons.get(0);
      for (Entry entry : bundle.getEntry()) {
        if (entry.getResource().getResourceName().equals("Condition")) {
          Condition condition = (Condition) entry.getResource();
          // Only one element in list
          CodingDt coding = condition.getCode().getCoding().get(0);
          if (reason.code.equals(coding.getCode())) {
            medicationResource.setReason(new ResourceReferenceDt(entry.getFullUrl()));
          }
        }
      }
    }

    if (medication.prescriptionDetails != null) {
      JsonObject rxInfo = medication.prescriptionDetails;
      DosageInstruction dosage = new DosageInstruction();

      // as_needed is true if present
      dosage.setAsNeeded(new BooleanDt(rxInfo.has("as_needed")));

      // as_needed is true if present
      if ((rxInfo.has("dosage")) && (!rxInfo.has("as_needed"))) {
        TimingDt timing = new TimingDt();
        Repeat timingRepeatComponent = new Repeat();
        timingRepeatComponent
            .setFrequency(rxInfo.get("dosage").getAsJsonObject().get("frequency").getAsInt());
        timingRepeatComponent
            .setPeriod(rxInfo.get("dosage").getAsJsonObject().get("period").getAsDouble());
        timingRepeatComponent.setPeriodUnits(
            convertUcumCode(rxInfo.get("dosage").getAsJsonObject().get("unit").getAsString()));
        timing.setRepeat(timingRepeatComponent);
        dosage.setTiming(timing);

        QuantityDt dose = new SimpleQuantityDt()
            .setValue(rxInfo.get("dosage").getAsJsonObject().get("amount").getAsDouble());
        dosage.setDose(dose);

        if (rxInfo.has("instructions")) {
          for (JsonElement instructionElement : rxInfo.get("instructions").getAsJsonArray()) {
            JsonObject instruction = instructionElement.getAsJsonObject();
            Code instructionCode = new Code(SNOMED_URI, instruction.get("code").getAsString(),
                instruction.get("display").getAsString());

            dosage.setAdditionalInstructions(mapCodeToCodeableConcept(instructionCode, SNOMED_URI));
          }
        }
      }

      List<DosageInstruction> dosageInstruction = new ArrayList<DosageInstruction>();
      dosageInstruction.add(dosage);
      medicationResource.setDosageInstruction(dosageInstruction);
    }

    Entry medicationEntry = newEntry(bundle, medicationResource);
    // create new claim for medication
    medicationClaim(personEntry, bundle, encounterEntry, medication.claim, medicationEntry);

    // Create new administration for medication, if needed
    if (medication.administration) {
      medicationAdministration(personEntry, bundle, encounterEntry, medication);
    }

    return medicationEntry;
  }

  /**
   * Add a MedicationAdministration if needed for the given medication.
   * 
   * @param personEntry       The Entry for the Person
   * @param bundle            Bundle to add the MedicationAdministration to
   * @param encounterEntry    Current Encounter entry
   * @param medication        The Medication
   * @return The added Entry
   */
  private static Entry medicationAdministration(Entry personEntry, Bundle bundle,
      Entry encounterEntry, Medication medication) {
    MedicationAdministration medicationResource = new MedicationAdministration();

    medicationResource.setPatient(new ResourceReferenceDt(personEntry.getFullUrl()));
    medicationResource.setEncounter(new ResourceReferenceDt(encounterEntry.getFullUrl()));

    Code code = medication.codes.get(0);
    String system = code.system.equals("SNOMED-CT") ? SNOMED_URI : RXNORM_URI;

    medicationResource.setMedication(mapCodeToCodeableConcept(code, system));
    medicationResource.setEffectiveTime(new DateTimeDt(new Date(medication.start)));

    medicationResource.setStatus(MedicationAdministrationStatusEnum.COMPLETED);

    if (medication.prescriptionDetails != null) {
      JsonObject rxInfo = medication.prescriptionDetails;
      MedicationAdministration.Dosage dosage = new MedicationAdministration.Dosage();

      // as_needed is true if present
      if ((rxInfo.has("dosage")) && (!rxInfo.has("as_needed"))) {
        QuantityDt dose = new QuantityDt()
            .setValue(rxInfo.get("dosage").getAsJsonObject().get("amount").getAsDouble());
        dosage.setQuantity((SimpleQuantityDt) dose);

        if (rxInfo.has("instructions")) {
          for (JsonElement instructionElement : rxInfo.get("instructions").getAsJsonArray()) {
            JsonObject instruction = instructionElement.getAsJsonObject();

            dosage.setText(instruction.get("display").getAsString());
          }
        }
      }
      medicationResource.setDosage(dosage);
    }

    if (!medication.reasons.isEmpty()) {
      // Only one element in list
      Code reason = medication.reasons.get(0);
      for (Entry entry : bundle.getEntry()) {
        if (entry.getResource().getResourceName().equals("Condition")) {
          Condition condition = (Condition) entry.getResource();
          // Only one element in list
          CodeableConceptDt coding = condition.getCode();
          if (reason.code.equals(coding.getCodingFirstRep().getCode())) {
            medicationResource.addReasonGiven(coding);
          }
        }
      }
    }

    Entry medicationAdminEntry = newEntry(bundle, medicationResource);
    return medicationAdminEntry;
  }

  /**
   * Map the given Report to a FHIR DiagnosticReport resource, and add it to the given Bundle.
   *
   * @param personEntry
   *          The Entry for the Person
   * @param bundle
   *          Bundle to add the Report to
   * @param encounterEntry
   *          Current Encounter entry
   * @param report
   *          The Report
   * @return The added Entry
   */
  private static Entry report(Entry personEntry, Bundle bundle, Entry encounterEntry,
      Report report) {
    DiagnosticReport reportResource = new DiagnosticReport();
    reportResource.setStatus(DiagnosticReportStatusEnum.FINAL);
    /*
     * Technically, the CodeableConcept system should be "http://hl7.org/fhir/v2/0074"
     * But the official Argonauts profiles incorrectly list the category pattern as
     * the ValueSet (which contains the above system) as
     * "http://hl7.org/fhir/ValueSet/diagnostic-service-sections", so we repeat the
     * error here.
     */
    CodeableConceptDt category =
        new CodeableConceptDt("http://hl7.org/fhir/ValueSet/diagnostic-service-sections", "LAB");
    reportResource.setCategory(category);
    reportResource.setCode(mapCodeToCodeableConcept(report.codes.get(0), LOINC_URI));
    reportResource.setSubject(new ResourceReferenceDt(personEntry.getFullUrl()));
    reportResource.setEncounter(new ResourceReferenceDt(encounterEntry.getFullUrl()));
    reportResource.setEffective(convertFhirDateTime(report.start, true));
    reportResource.setIssued(new InstantDt(new Date(report.start)));

    ca.uhn.fhir.model.dstu2.resource.Encounter encounter =
        (ca.uhn.fhir.model.dstu2.resource.Encounter) encounterEntry.getResource();
    reportResource.setPerformer(encounter.getServiceProvider());

    for (Observation observation : report.observations) {
      ResourceReferenceDt reference = new ResourceReferenceDt(observation.fullUrl);
      reference.setDisplay(observation.codes.get(0).display);
      List<ResourceReferenceDt> result = new ArrayList<ResourceReferenceDt>();
      result.add(reference);
      reportResource.setResult(result);
    }

    return newEntry(bundle, reportResource);
  }

  /**
   * Map the given CarePlan to a FHIR CarePlan resource, and add it to the given Bundle.
   *
   * @param personEntry
   *          The Entry for the Person
   * @param bundle
   *          Bundle to add the CarePlan to
   * @param encounterEntry
   *          Current Encounter entry
   * @param carePlan
   *          The CarePlan to map to FHIR and add to the bundle
   * @return The added Entry
   */
  private static Entry careplan(Entry personEntry, Bundle bundle, Entry encounterEntry,
      CarePlan carePlan) {
    ca.uhn.fhir.model.dstu2.resource.CarePlan careplanResource =
        new ca.uhn.fhir.model.dstu2.resource.CarePlan();
    careplanResource.setSubject(new ResourceReferenceDt(personEntry.getFullUrl()));
    careplanResource.setContext(new ResourceReferenceDt(encounterEntry.getFullUrl()));

    Code code = carePlan.codes.get(0);
    careplanResource.addCategory(mapCodeToCodeableConcept(code, SNOMED_URI));

    NarrativeDt narrative = new NarrativeDt();
    narrative.setStatus(NarrativeStatusEnum.GENERATED);
    narrative.setDiv(code.display);
    careplanResource.setText(narrative);

    CarePlanActivityStatusEnum activityStatus;
    GoalStatusEnum goalStatus;

    PeriodDt period = new PeriodDt().setStart(new DateTimeDt(new Date(carePlan.start)));
    careplanResource.setPeriod(period);
    if (carePlan.stop != 0L) {
      period.setEnd(new DateTimeDt(new Date(carePlan.stop)));
      careplanResource.setStatus(CarePlanStatusEnum.COMPLETED);
      activityStatus = CarePlanActivityStatusEnum.COMPLETED;
      goalStatus = GoalStatusEnum.ACHIEVED;
    } else {
      careplanResource.setStatus(CarePlanStatusEnum.ACTIVE);
      activityStatus = CarePlanActivityStatusEnum.IN_PROGRESS;
      goalStatus = GoalStatusEnum.IN_PROGRESS;
    }

    if (!carePlan.activities.isEmpty()) {
      for (Code activity : carePlan.activities) {
        Activity activityComponent = new Activity();
        ActivityDetail activityDetailComponent = new ActivityDetail();

        activityDetailComponent.setStatus(activityStatus);

        activityDetailComponent.setCode(mapCodeToCodeableConcept(activity, SNOMED_URI));
        activityDetailComponent.setProhibited(new BooleanDt(false));
        activityComponent.setDetail(activityDetailComponent);

        careplanResource.addActivity(activityComponent);
      }
    }

    if (!carePlan.reasons.isEmpty()) {
      // Only one element in list
      Code reason = carePlan.reasons.get(0);
      for (Entry entry : bundle.getEntry()) {
        if (entry.getResource().getResourceName().equals("Condition")) {
          Condition condition = (Condition) entry.getResource();
          // Only one element in list
          CodingDt coding = condition.getCode().getCoding().get(0);
          if (reason.code.equals(coding.getCode())) {
            careplanResource.addAddresses().setReference(entry.getFullUrl());
          }
        }
      }
    }

    for (JsonObject goal : carePlan.goals) {
      Entry goalEntry = caregoal(bundle, goalStatus, goal);
      careplanResource.addGoal().setReference(goalEntry.getFullUrl());
    }

    return newEntry(bundle, careplanResource);
  }

  /**
   * Map the given ImagingStudy to a FHIR ImagingStudy resource, and add it to the given Bundle.
   *
   * @param personEntry
   *          The Entry for the Person
   * @param bundle
   *          Bundle to add the ImagingStudy to
   * @param encounterEntry
   *          Current Encounter entry
   * @param imagingStudy
   *          The ImagingStudy to map to FHIR and add to the bundle
   * @return The added Entry
   */
  private static Entry imagingStudy(Entry personEntry, Bundle bundle, Entry encounterEntry,
      ImagingStudy imagingStudy) {
    ca.uhn.fhir.model.dstu2.resource.ImagingStudy imagingStudyResource =
        new ca.uhn.fhir.model.dstu2.resource.ImagingStudy();

    OidDt studyUid = new OidDt();
    studyUid.setValue("urn:oid:" + imagingStudy.dicomUid);
    imagingStudyResource.setUid(studyUid);

    imagingStudyResource.setPatient(new ResourceReferenceDt(personEntry.getFullUrl()));

    DateTimeDt startDate = new DateTimeDt(new Date(imagingStudy.start));
    imagingStudyResource.setStarted(startDate);

    // Convert the series into their FHIR equivalents
    int numberOfSeries = imagingStudy.series.size();
    imagingStudyResource.setNumberOfSeries(new UnsignedIntDt(numberOfSeries));

    List<Series> seriesResourceList = new ArrayList<Series>();

    int totalNumberOfInstances = 0;
    int seriesNo = 1;

    for (ImagingStudy.Series series : imagingStudy.series) {
      Series seriesResource = new Series();

      OidDt seriesUid = new OidDt();
      seriesUid.setValue("urn:oid:" + series.dicomUid);
      seriesResource.setUid(seriesUid);

      seriesResource.setNumber(new UnsignedIntDt(seriesNo));
      seriesResource.setStarted(startDate);
      seriesResource.setAvailability(InstanceAvailabilityEnum.UNAVAILABLE);

      CodeableConceptDt modalityConcept = mapCodeToCodeableConcept(series.modality, DICOM_DCM_URI);
      seriesResource.setModality(modalityConcept.getCoding().get(0));

      CodeableConceptDt bodySiteConcept = mapCodeToCodeableConcept(series.bodySite, SNOMED_URI);
      seriesResource.setBodySite(bodySiteConcept.getCoding().get(0));

      // Convert the images in each series into their FHIR equivalents
      int numberOfInstances = series.instances.size();
      seriesResource.setNumberOfInstances(new UnsignedIntDt(numberOfInstances));
      totalNumberOfInstances += numberOfInstances;

      List<SeriesInstance> instanceResourceList = new ArrayList<SeriesInstance>();

      int instanceNo = 1;

      for (ImagingStudy.Instance instance : series.instances) {
        SeriesInstance instanceResource = new SeriesInstance();

        OidDt instanceUid = new OidDt();
        instanceUid.setValue("urn:oid:" + instance.dicomUid);
        instanceResource.setUid(instanceUid);

        instanceResource.setTitle(instance.title);

        OidDt sopOid = new OidDt();
        sopOid.setValue("urn:oid:" + instance.sopClass.code);
        instanceResource.setSopClass(sopOid);

        instanceResource.setNumber(new UnsignedIntDt(instanceNo));

        instanceResourceList.add(instanceResource);
        instanceNo += 1;
      }

      seriesResource.setInstance(instanceResourceList);
      seriesResourceList.add(seriesResource);
      seriesNo += 1;
    }

    imagingStudyResource.setSeries(seriesResourceList);
    imagingStudyResource.setNumberOfInstances(totalNumberOfInstances);

    return newEntry(bundle, imagingStudyResource);
  }
  
  /**
   * Map the given Media element to a FHIR Media resource, and add it to the given Bundle.
   *
   * @param personEntry    The Entry for the Person
   * @param bundle         Bundle to add the Media to
   * @param encounterEntry Current Encounter entry
<<<<<<< HEAD
   * @param media   The Media to map to FHIR and add to the bundle
   * @return The added Entry
   */
  private static Entry media(Entry personEntry, Bundle bundle, Entry encounterEntry, Media media) {
    ca.uhn.fhir.model.dstu2.resource.Media mediaResource =
        new ca.uhn.fhir.model.dstu2.resource.Media();

    switch (media.mediaType.code) {
      default:
      case "image":
        mediaResource.setType(DigitalMediaTypeEnum.PHOTO);
        break;
      case "video":
        mediaResource.setType(DigitalMediaTypeEnum.VIDEO);
        mediaResource.setDuration((int) media.duration);
        break;
      case "audio":
        mediaResource.setType(DigitalMediaTypeEnum.AUDIO);
        mediaResource.setDuration((int) media.duration);
        break;
    }
    
    mediaResource.setSubject(new ResourceReferenceDt(personEntry.getFullUrl()));
    mediaResource.setWidth(media.width);
    mediaResource.setHeight(media.height);

    if (media.view != null) {
      mediaResource.setView(mapCodeToCodeableConcept(media.view, SNOMED_URI));
    }

    Attachment content = media.content;
=======
   * @param obs   The Observation to map to FHIR and add to the bundle
   * @return The added Entry
   */
  private static Entry media(Entry personEntry, Bundle bundle, Entry encounterEntry,
      Observation obs) {
    ca.uhn.fhir.model.dstu2.resource.Media mediaResource =
        new ca.uhn.fhir.model.dstu2.resource.Media();

    // Hard code as a photo
    mediaResource.setType(DigitalMediaTypeEnum.PHOTO);
    mediaResource.setSubject(new ResourceReferenceDt(personEntry.getFullUrl()));

    Attachment content = (Attachment) obs.value;
>>>>>>> dca815fc
    ca.uhn.fhir.model.dstu2.composite.AttachmentDt contentResource =
        new ca.uhn.fhir.model.dstu2.composite.AttachmentDt();
    
    contentResource.setContentType(content.contentType);
    contentResource.setLanguage(content.language);
    
    if (content.data != null) {
      ca.uhn.fhir.model.primitive.Base64BinaryDt data =
          new ca.uhn.fhir.model.primitive.Base64BinaryDt();
      data.setValueAsString(content.data);
      contentResource.setData(data);
    }
    
    contentResource.setUrl(content.url);
    contentResource.setSize(content.size);
    contentResource.setTitle(content.title);
    if (content.hash != null) {
      ca.uhn.fhir.model.primitive.Base64BinaryDt hash =
          new ca.uhn.fhir.model.primitive.Base64BinaryDt();
      hash.setValueAsString(content.hash);
      contentResource.setHash(hash);
    }
    
<<<<<<< HEAD
=======
    mediaResource.setWidth(content.width);
    mediaResource.setHeight(content.height);
    
>>>>>>> dca815fc
    mediaResource.setContent(contentResource);

    return newEntry(bundle, mediaResource);
  }

  /**
   * Map the Provider into a FHIR Organization resource, and add it to the given Bundle.
   *
   * @param bundle
   *          The Bundle to add to
   * @param provider
   *          The Provider
   * @return The added Entry
   */
  protected static Entry provider(Bundle bundle, Provider provider) {
    ca.uhn.fhir.model.dstu2.resource.Organization organizationResource =
        new ca.uhn.fhir.model.dstu2.resource.Organization();

    CodeableConceptDt organizationType = mapCodeToCodeableConcept(
        new Code("http://hl7.org/fhir/ValueSet/organization-type", "prov", "Healthcare Provider"),
        "Healthcare Provider");

    organizationResource.addIdentifier().setSystem("https://github.com/synthetichealth/synthea")
    .setValue((String) provider.getResourceID());

    organizationResource.setName(provider.name);
    organizationResource.setType(organizationType);

    AddressDt address = new AddressDt()
        .addLine(provider.address)
        .setCity(provider.city)
        .setPostalCode(provider.zip)
        .setState(provider.state);
    if (COUNTRY_CODE != null) {
      address.setCountry(COUNTRY_CODE);
    }
    organizationResource.addAddress(address);

    if (provider.phone != null && !provider.phone.isEmpty()) {
      ContactPointDt contactPoint = new ContactPointDt()
          .setSystem(ContactPointSystemEnum.PHONE)
          .setValue(provider.phone);
      organizationResource.addTelecom(contactPoint);
    }

    return newEntry(bundle, organizationResource, provider.getResourceID());
  }

  /**
   * Map the clinician into a FHIR Practitioner resource, and add it to the given Bundle.
   * @param bundle The Bundle to add to
   * @param clinician The clinician
   * @return The added Entry
   */
  protected static Entry practitioner(Bundle bundle, Clinician clinician) {
    Practitioner practitionerResource = new Practitioner();

    practitionerResource.addIdentifier().setSystem("http://hl7.org/fhir/sid/us-npi")
    .setValue("" + clinician.identifier);
    practitionerResource.setActive(true);
    practitionerResource.getName().addFamily(
        (String) clinician.attributes.get(Clinician.LAST_NAME))
      .addGiven((String) clinician.attributes.get(Clinician.FIRST_NAME))
      .addPrefix((String) clinician.attributes.get(Clinician.NAME_PREFIX));

    AddressDt address = new AddressDt()
        .addLine((String) clinician.attributes.get(Clinician.ADDRESS))
        .setCity((String) clinician.attributes.get(Clinician.CITY))
        .setPostalCode((String) clinician.attributes.get(Clinician.ZIP))
        .setState((String) clinician.attributes.get(Clinician.STATE));
    if (COUNTRY_CODE != null) {
      address.setCountry(COUNTRY_CODE);
    }
    practitionerResource.addAddress(address);

    if (clinician.attributes.get(Person.GENDER).equals("M")) {
      practitionerResource.setGender(AdministrativeGenderEnum.MALE);
    } else if (clinician.attributes.get(Person.GENDER).equals("F")) {
      practitionerResource.setGender(AdministrativeGenderEnum.FEMALE);
    }

    return newEntry(bundle, practitionerResource, clinician.getResourceID());
  }

  /**
   * Map the JsonObject into a FHIR Goal resource, and add it to the given Bundle.
   * @param bundle The Bundle to add to
   * @param goalStatus The GoalStatus
   * @param goal The JsonObject
   * @return The added Entry
   */
  private static Entry caregoal(Bundle bundle, GoalStatusEnum goalStatus, JsonObject goal) {

    ca.uhn.fhir.model.dstu2.resource.Goal goalResource =
        new ca.uhn.fhir.model.dstu2.resource.Goal();
    goalResource.setStatus(goalStatus);

    if (goal.has("text")) {
      goalResource.setDescription(goal.get("text").getAsString());
    } else if (goal.has("codes")) {
      JsonObject code = goal.get("codes").getAsJsonArray().get(0).getAsJsonObject();

      goalResource.setDescription(code.get("display").getAsString());
    } else if (goal.has("observation")) {
      // build up our own text from the observation condition, similar to the graphviz logic
      JsonObject logic = goal.get("observation").getAsJsonObject();

      String[] text = {
          logic.get("codes").getAsJsonArray().get(0).getAsJsonObject().get("display").getAsString(),
          logic.get("operator").getAsString(), logic.get("value").getAsString() };

      goalResource.setDescription(String.join(" ", text));
    }

    if (goal.has("addresses")) {
      for (JsonElement reasonElement : goal.get("addresses").getAsJsonArray()) {
        if (reasonElement instanceof JsonObject) {
          JsonObject reasonObject = reasonElement.getAsJsonObject();
          String reasonCode = reasonObject.get("codes").getAsJsonObject().get("SNOMED-CT")
              .getAsJsonArray().get(0).getAsString();

          for (Entry entry : bundle.getEntry()) {
            if (entry.getResource().getResourceName().equals("Condition")) {
              Condition condition = (Condition) entry.getResource();
              // Only one element in list
              CodingDt coding = condition.getCode().getCoding().get(0);
              if (reasonCode.equals(coding.getCode())) {
                goalResource.addAddresses().setReference(entry.getFullUrl());
              }
            }
          }
        }
      }
    }

    return newEntry(bundle, goalResource);
  }

  /**
   * Convert the unit into a UnitsOfTime.
   *
   * @param unit
   *          unit String
   * @return a UnitsOfTime representing the given unit
   */
  private static UnitsOfTimeEnum convertUcumCode(String unit) {
    // From: http://hl7.org/fhir/ValueSet/units-of-time
    switch (unit) {
      case "seconds":
        return UnitsOfTimeEnum.S;
      case "minutes":
        return UnitsOfTimeEnum.MIN;
      case "hours":
        return UnitsOfTimeEnum.H;
      case "days":
        return UnitsOfTimeEnum.D;
      case "weeks":
        return UnitsOfTimeEnum.WK;
      case "months":
        return UnitsOfTimeEnum.MO;
      case "years":
        return UnitsOfTimeEnum.A;
      default:
        return null;
    }
  }

  /**
   * Convert the timestamp into a FHIR DateType or DateTimeType.
   *
   * @param datetime
   *          Timestamp
   * @param time
   *          If true, return a DateTimeDt; if false, return a DateDt.
   * @return a DateDt or DateTimeDt representing the given timestamp
   */
  private static IDatatype convertFhirDateTime(long datetime, boolean time) {
    Date date = new Date(datetime);

    if (time) {
      return new DateTimeDt(date);
    } else {
      return new DateDt(date);
    }
  }

  /**
   * Helper function to convert a Code into a CodeableConceptDt. Takes an optional system, which
   * replaces the Code.system in the resulting CodeableConceptDt if not null.
   *
   * @param from
   *          The Code to create a CodeableConcept from.
   * @param system
   *          The system identifier, such as a URI. Optional; may be null.
   * @return The converted CodeableConcept
   */
  private static CodeableConceptDt mapCodeToCodeableConcept(Code from, String system) {
    CodeableConceptDt to = new CodeableConceptDt();

    if (from.display != null) {
      to.setText(from.display);
    }

    CodingDt coding = new CodingDt();
    coding.setCode(from.code);
    coding.setDisplay(from.display);
    if (system == null) {
      coding.setSystem(from.system);
    } else {
      coding.setSystem(system);
    }

    to.addCoding(coding);

    return to;
  }

  /**
   * Helper function to create an Entry for the given Resource within the given Bundle. Sets the
   * resourceID to a random UUID, sets the entry's fullURL to that resourceID, and adds the entry to
   * the bundle.
   *
   * @param bundle The Bundle to add the Entry to
   * @param resource Resource the new Entry should contain
   * @return the created Entry
   */
  private static Entry newEntry(Bundle bundle, BaseResource resource) {
    String resourceID = UUID.randomUUID().toString();
    return newEntry(bundle, resource, resourceID);
  }

  /**
   * Helper function to create an Entry for the given Resource within the given Bundle. Sets the
   * resourceID to a random UUID, sets the entry's fullURL to that resourceID, and adds the entry to
   * the bundle.
   *
   * @param bundle The Bundle to add the Entry to
   * @param resource Resource the new Entry should contain
   * @param resourceID The resourceID to use.
   * @return the created Entry
   */
  private static Entry newEntry(Bundle bundle, BaseResource resource,
      String resourceID) {
    Entry entry = bundle.addEntry();

    resource.setId(resourceID);
    if (Boolean.parseBoolean(Config.get("exporter.fhir.bulk_data"))) {
      entry.setFullUrl(resource.getResourceName() + "/" + resourceID);
    } else {
      entry.setFullUrl("urn:uuid:" + resourceID);
    }
    entry.setResource(resource);

    if (TRANSACTION_BUNDLE) {
      EntryRequest request = entry.getRequest();
      request.setMethod(HTTPVerbEnum.POST);
      request.setUrl(resource.getResourceName());
      entry.setRequest(request);
    }

    return entry;
  }
}<|MERGE_RESOLUTION|>--- conflicted
+++ resolved
@@ -98,10 +98,7 @@
 import java.util.UUID;
 
 import org.mitre.synthea.engine.Components;
-<<<<<<< HEAD
-=======
 import org.mitre.synthea.engine.Components.Attachment;
->>>>>>> dca815fc
 import org.mitre.synthea.helpers.Config;
 import org.mitre.synthea.helpers.Utilities;
 import org.mitre.synthea.world.agents.Clinician;
@@ -110,13 +107,11 @@
 import org.mitre.synthea.world.concepts.Claim;
 import org.mitre.synthea.world.concepts.Costs;
 import org.mitre.synthea.world.concepts.HealthRecord;
-import org.mitre.synthea.world.concepts.HealthRecord.Attachment;
 import org.mitre.synthea.world.concepts.HealthRecord.CarePlan;
 import org.mitre.synthea.world.concepts.HealthRecord.Code;
 import org.mitre.synthea.world.concepts.HealthRecord.Encounter;
 import org.mitre.synthea.world.concepts.HealthRecord.EncounterType;
 import org.mitre.synthea.world.concepts.HealthRecord.ImagingStudy;
-import org.mitre.synthea.world.concepts.HealthRecord.Media;
 import org.mitre.synthea.world.concepts.HealthRecord.Medication;
 import org.mitre.synthea.world.concepts.HealthRecord.Observation;
 import org.mitre.synthea.world.concepts.HealthRecord.Procedure;
@@ -237,13 +232,6 @@
         imagingStudy(personEntry, bundle, encounterEntry, imagingStudy);
       }
       
-<<<<<<< HEAD
-      for (Media media : encounter.mediaItems) {
-        media(personEntry, bundle, encounterEntry, media);
-      }
-
-=======
->>>>>>> dca815fc
       // one claim per encounter
       encounterClaim(personEntry, bundle, encounterEntry, encounter.claim);
     }
@@ -950,12 +938,8 @@
     recordData.setOrigin(origin);
     
     // Use the period from the first series. They should all be the same.
-<<<<<<< HEAD
-    recordData.setPeriod(value.series.get(0).getPeriod());
-=======
     // FHIR output is milliseconds so we need to convert from TimeSeriesData seconds.
     recordData.setPeriod(value.series.get(0).getPeriod() * 1000);
->>>>>>> dca815fc
     
     // Set optional fields if they were provided
     if (value.factor != null) {
@@ -1439,39 +1423,6 @@
    * @param personEntry    The Entry for the Person
    * @param bundle         Bundle to add the Media to
    * @param encounterEntry Current Encounter entry
-<<<<<<< HEAD
-   * @param media   The Media to map to FHIR and add to the bundle
-   * @return The added Entry
-   */
-  private static Entry media(Entry personEntry, Bundle bundle, Entry encounterEntry, Media media) {
-    ca.uhn.fhir.model.dstu2.resource.Media mediaResource =
-        new ca.uhn.fhir.model.dstu2.resource.Media();
-
-    switch (media.mediaType.code) {
-      default:
-      case "image":
-        mediaResource.setType(DigitalMediaTypeEnum.PHOTO);
-        break;
-      case "video":
-        mediaResource.setType(DigitalMediaTypeEnum.VIDEO);
-        mediaResource.setDuration((int) media.duration);
-        break;
-      case "audio":
-        mediaResource.setType(DigitalMediaTypeEnum.AUDIO);
-        mediaResource.setDuration((int) media.duration);
-        break;
-    }
-    
-    mediaResource.setSubject(new ResourceReferenceDt(personEntry.getFullUrl()));
-    mediaResource.setWidth(media.width);
-    mediaResource.setHeight(media.height);
-
-    if (media.view != null) {
-      mediaResource.setView(mapCodeToCodeableConcept(media.view, SNOMED_URI));
-    }
-
-    Attachment content = media.content;
-=======
    * @param obs   The Observation to map to FHIR and add to the bundle
    * @return The added Entry
    */
@@ -1485,7 +1436,6 @@
     mediaResource.setSubject(new ResourceReferenceDt(personEntry.getFullUrl()));
 
     Attachment content = (Attachment) obs.value;
->>>>>>> dca815fc
     ca.uhn.fhir.model.dstu2.composite.AttachmentDt contentResource =
         new ca.uhn.fhir.model.dstu2.composite.AttachmentDt();
     
@@ -1509,12 +1459,9 @@
       contentResource.setHash(hash);
     }
     
-<<<<<<< HEAD
-=======
     mediaResource.setWidth(content.width);
     mediaResource.setHeight(content.height);
     
->>>>>>> dca815fc
     mediaResource.setContent(contentResource);
 
     return newEntry(bundle, mediaResource);
