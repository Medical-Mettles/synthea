package org.mitre.synthea.engine;

import com.google.gson.JsonElement;
import com.google.gson.JsonObject;
import com.google.gson.JsonParser;
import com.google.gson.stream.JsonReader;

import java.io.File;
import java.io.FileReader;
import java.net.URL;
import java.nio.file.Files;
import java.nio.file.Path;
import java.nio.file.Paths;
import java.util.ArrayList;
import java.util.Collection;
import java.util.Collections;
import java.util.LinkedList;
import java.util.List;
import java.util.Map;
import java.util.Map.Entry;
import java.util.concurrent.ConcurrentHashMap;
import java.util.regex.Matcher;

import org.mitre.synthea.modules.CardiovascularDiseaseModule;
import org.mitre.synthea.modules.EncounterModule;
import org.mitre.synthea.modules.HealthInsuranceModule;
import org.mitre.synthea.modules.LifecycleModule;
import org.mitre.synthea.modules.QualityOfLifeModule;
import org.mitre.synthea.world.agents.Person;

/**
 * Module represents the entry point of a generic module.
 * 
 * <p>The `modules` map is the static list of generic modules. It is loaded once per process, 
 * and the list of modules is shared between the generated population. Because we share modules 
 * across the population, it is important that States are cloned before they are executed. 
 * This keeps the "master" copy of the module clean.
 */
public class Module {

<<<<<<< HEAD
	private static Map<String,Module> modules = Collections.unmodifiableMap( loadModules() );
	
	private static Map<String,Module> loadModules() {
		Map<String,Module> retVal = new ConcurrentHashMap<String,Module>();

		retVal.put("Lifecycle", new LifecycleModule());
		retVal.put("Cardiovascular Disease", new CardiovascularDiseaseModule());
		retVal.put("Quality Of Life", new QualityOfLifeModule());
		retVal.put("Health Insurance", new HealthInsuranceModule());

		try {
			URL modulesFolder = ClassLoader.getSystemClassLoader().getResource("modules");
			Path path = Paths.get(modulesFolder.toURI());
			Files.walk(path, Integer.MAX_VALUE)
				.filter(Files::isReadable)
				.filter(Files::isRegularFile)
			    .filter(p -> p.toString().endsWith(".json"))
				.forEach(t -> {
					try {
						Module module = loadFile(t, path);
						String relativePath = relativePath(t, path);
						retVal.put(relativePath, module);
					} catch (Exception e) {
						e.printStackTrace();
						throw new RuntimeException(e);
					}
				});
		} catch (Exception e) {
			e.printStackTrace();
		}
		
		System.out.format("Loaded %d modules.\n", retVal.size());

		return retVal;
	}
	
	private static String relativePath(Path filePath, Path modulesFolder) {
		String folderString = Matcher.quoteReplacement(modulesFolder.toString() + File.separator);
		return filePath.toString().replaceFirst(folderString, "").replaceFirst(".json", "").replace("\\", "/");
	}
	
	public static Module loadFile(Path path, Path modulesFolder) throws Exception {
		System.out.format("Loading %s\n", path.toString());
		boolean submodule = !path.getParent().equals(modulesFolder);
		JsonObject object = null;
		FileReader fileReader = null;
		JsonReader reader = null;
		fileReader = new FileReader(path.toString());
		reader = new JsonReader(fileReader);
		JsonParser parser = new JsonParser();
		object = parser.parse(reader).getAsJsonObject();
		fileReader.close();
		reader.close();
		return new Module(object, submodule);
	}
	
	public static String[] getModuleNames() {
		return modules.keySet().toArray(new String[modules.size()]);
	}
	
	/**
	 * @return a list of top-level modules. Submodules are not included.
	 */
	public static List<Module> getModules() {
		List<Module> list = new ArrayList<Module>();
		modules.forEach((k, v) -> {
			if (!v.submodule) {
				list.add(v);
			}
		});
		return list;
	}
	
	/**
	 * @param path : the relative path of the module, without the root or ".json" file extension. 
	 * For example, "medications/otc_antihistamine" or "appendicitis".
	 * @return module : the given module
	 */
	public static Module getModuleByPath(String path) {
		return modules.get(path);
	}
	
	public String name;
	public boolean submodule;
	public List<String> remarks;
	private Map<String,State> states;
	
	protected Module()
	{
		// no-args constructor only allowed to be used by subclasses
	}
	
	public Module(JsonObject definition, boolean submodule) throws Exception{
		name = String.format("%s Module", definition.get("name").getAsString());
		this.submodule = submodule;
		remarks = new ArrayList<String>();
		if(definition.has("remarks")) {
			JsonElement jsonRemarks = definition.get("remarks");
			if (jsonRemarks.isJsonArray()) {
				for( JsonElement value : jsonRemarks.getAsJsonArray())
				{
					remarks.add(value.getAsString());
				}
			} else {
				// must be a single string
				remarks.add( jsonRemarks.getAsString() );
			}	
		}

		JsonObject jsonStates = definition.get("states").getAsJsonObject();
		states = new ConcurrentHashMap<String,State>();
		for(Entry<String, JsonElement> entry : jsonStates.entrySet())
		{
			State state = State.build(this, entry.getKey(), entry.getValue().getAsJsonObject());
			states.put(entry.getKey(), state);
		}
	}
	
	/**
	 * Process this Module with the given Person at the specified time
	 * within the simulation.
	 * @param person : the person being simulated
	 * @param time : the date within the simulated world
	 * @return completed : whether or not this Module completed.
	 */
	@SuppressWarnings("unchecked")
	public boolean process(Person person, long time) {
		person.history = null;
		// what current state is this person in?
		if(!person.attributes.containsKey(this.name)) {
			person.history = new LinkedList<State>();
			person.history.add(initialState());
			person.attributes.put(this.name, person.history);
		}
		person.history = (List<State>) person.attributes.get(this.name);
		String activeKey = EncounterModule.ACTIVE_WELLNESS_ENCOUNTER + " " + this.name;
		if(person.attributes.containsKey(EncounterModule.ACTIVE_WELLNESS_ENCOUNTER)) {
			person.attributes.put(activeKey, true);
		}
		State current = person.history.get(0);
		//System.out.println("  Resuming at " + current.name);
		// process the current state,
		// looping until module is finished, 
		// probably more than one state
		String nextStateName = null;
		while(current.run(person, time)) {
			nextStateName = current.transition(person, time);
			//System.out.println("  Transitioning to " + nextStateName);
			current = states.get(nextStateName).clone(); // clone the state so we don't dirty the original
			person.history.add(0, current);
		}
		person.attributes.remove(activeKey);
		return (current instanceof State.Terminal);
	}

	private State initialState() {
		return states.get("Initial"); // all Initial states have name Initial
	}
	
	public State getState(String name)
	{
		return states.get(name);
	}
	
  /**
   * Get a collection of the names of all the states this Module contains.
   * 
   * @return set of all state names, or empty set if this is a non-GMF module
   */
  public Collection<String> getStateNames() {
    if (states == null) {
      // ex, if this is a non-GMF module
      return Collections.emptySet();
    }
    return states.keySet();
  }
=======
  private static Map<String, Module> modules = Collections.unmodifiableMap(loadModules());

  private static Map<String, Module> loadModules() {
    Map<String, Module> retVal = new ConcurrentHashMap<String, Module>();

    retVal.put("Lifecycle", new LifecycleModule());
    retVal.put("Cardiovascular Disease", new CardiovascularDiseaseModule());
    retVal.put("Quality Of Life", new QualityOfLifeModule());
    retVal.put("Health Insurance", new HealthInsuranceModule());

    try {
      URL modulesFolder = ClassLoader.getSystemClassLoader().getResource("modules");
      Path path = Paths.get(modulesFolder.toURI());
      Files.walk(path, Integer.MAX_VALUE).filter(Files::isReadable).filter(Files::isRegularFile)
          .filter(p -> p.toString().endsWith(".json")).forEach(t -> {
            try {
              Module module = loadFile(t, path);
              String relativePath = relativePath(t, path);
              retVal.put(relativePath, module);
            } catch (Exception e) {
              e.printStackTrace();
              throw new RuntimeException(e);
            }
          });
    } catch (Exception e) {
      e.printStackTrace();
    }

    System.out.format("Loaded %d modules.\n", retVal.size());

    return retVal;
  }

  private static String relativePath(Path filePath, Path modulesFolder) {
    String folderString = Matcher.quoteReplacement(modulesFolder.toString() + File.separator);
    return filePath.toString().replaceFirst(folderString, "").replaceFirst(".json", "")
        .replace("\\", "/");
  }

  public static Module loadFile(Path path, Path modulesFolder) throws Exception {
    System.out.format("Loading %s\n", path.toString());
    boolean submodule = !path.getParent().equals(modulesFolder);
    JsonObject object = null;
    FileReader fileReader = null;
    JsonReader reader = null;
    fileReader = new FileReader(path.toString());
    reader = new JsonReader(fileReader);
    JsonParser parser = new JsonParser();
    object = parser.parse(reader).getAsJsonObject();
    fileReader.close();
    reader.close();
    return new Module(object, submodule);
  }

  public static String[] getModuleNames() {
    return modules.keySet().toArray(new String[modules.size()]);
  }

  /**
   * @return a list of top-level modules. Submodules are not included.
   */
  public static List<Module> getModules() {
    List<Module> list = new ArrayList<Module>();
    modules.forEach((k, v) -> {
      if (!v.submodule) {
        list.add(v);
      }
    });
    return list;
  }

  /**
   * @param path
   *          : the relative path of the module, without the root or ".json" file extension. For
   *          example, "medications/otc_antihistamine" or "appendicitis".
   * @return module : the given module
   */
  public static Module getModuleByPath(String path) {
    return modules.get(path);
  }

  public String name;
  public boolean submodule;
  public List<String> remarks;
  private Map<String, State> states;

  protected Module() {
    // no-args constructor only allowed to be used by subclasses
  }

  public Module(JsonObject definition, boolean submodule) throws Exception {
    name = String.format("%s Module", definition.get("name").getAsString());
    this.submodule = submodule;
    remarks = new ArrayList<String>();
    if (definition.has("remarks")) {
      JsonElement jsonRemarks = definition.get("remarks");
      if (jsonRemarks.isJsonArray()) {
        for (JsonElement value : jsonRemarks.getAsJsonArray()) {
          remarks.add(value.getAsString());
        }
      } else {
        // must be a single string
        remarks.add(jsonRemarks.getAsString());
      }
    }

    JsonObject jsonStates = definition.get("states").getAsJsonObject();
    states = new ConcurrentHashMap<String, State>();
    for (Entry<String, JsonElement> entry : jsonStates.entrySet()) {
      State state = State.build(this, entry.getKey(), entry.getValue().getAsJsonObject());
      states.put(entry.getKey(), state);
    }
  }

  /**
   * Process this Module with the given Person at the specified time within the simulation.
   * 
   * @param person
   *          : the person being simulated
   * @param time
   *          : the date within the simulated world
   * @return completed : whether or not this Module completed.
   */
  @SuppressWarnings("unchecked")
  public boolean process(Person person, long time) {
    person.history = null;
    // what current state is this person in?
    if (!person.attributes.containsKey(this.name)) {
      person.history = new LinkedList<State>();
      person.history.add(initialState());
      person.attributes.put(this.name, person.history);
    }
    person.history = (List<State>) person.attributes.get(this.name);
    String activeKey = EncounterModule.ACTIVE_WELLNESS_ENCOUNTER + " " + this.name;
    if (person.attributes.containsKey(EncounterModule.ACTIVE_WELLNESS_ENCOUNTER)) {
      person.attributes.put(activeKey, true);
    }
    State current = person.history.get(0);
    // System.out.println(" Resuming at " + current.name);
    // process the current state,
    // looping until module is finished,
    // probably more than one state
    String nextStateName = null;
    while (current.run(person, time)) {
      nextStateName = current.transition(person, time);
      // System.out.println(" Transitioning to " + nextStateName);
      current = states.get(nextStateName).clone(); // clone the state so we don't dirty the original
      person.history.add(0, current);
    }
    person.attributes.remove(activeKey);
    return (current instanceof State.Terminal);
  }

  private State initialState() {
    return states.get("Initial"); // all Initial states have name Initial
  }

  public State getState(String name) {
    return states.get(name);
  }

>>>>>>> 967ca586
}<|MERGE_RESOLUTION|>--- conflicted
+++ resolved
@@ -38,184 +38,6 @@
  */
 public class Module {
 
-<<<<<<< HEAD
-	private static Map<String,Module> modules = Collections.unmodifiableMap( loadModules() );
-	
-	private static Map<String,Module> loadModules() {
-		Map<String,Module> retVal = new ConcurrentHashMap<String,Module>();
-
-		retVal.put("Lifecycle", new LifecycleModule());
-		retVal.put("Cardiovascular Disease", new CardiovascularDiseaseModule());
-		retVal.put("Quality Of Life", new QualityOfLifeModule());
-		retVal.put("Health Insurance", new HealthInsuranceModule());
-
-		try {
-			URL modulesFolder = ClassLoader.getSystemClassLoader().getResource("modules");
-			Path path = Paths.get(modulesFolder.toURI());
-			Files.walk(path, Integer.MAX_VALUE)
-				.filter(Files::isReadable)
-				.filter(Files::isRegularFile)
-			    .filter(p -> p.toString().endsWith(".json"))
-				.forEach(t -> {
-					try {
-						Module module = loadFile(t, path);
-						String relativePath = relativePath(t, path);
-						retVal.put(relativePath, module);
-					} catch (Exception e) {
-						e.printStackTrace();
-						throw new RuntimeException(e);
-					}
-				});
-		} catch (Exception e) {
-			e.printStackTrace();
-		}
-		
-		System.out.format("Loaded %d modules.\n", retVal.size());
-
-		return retVal;
-	}
-	
-	private static String relativePath(Path filePath, Path modulesFolder) {
-		String folderString = Matcher.quoteReplacement(modulesFolder.toString() + File.separator);
-		return filePath.toString().replaceFirst(folderString, "").replaceFirst(".json", "").replace("\\", "/");
-	}
-	
-	public static Module loadFile(Path path, Path modulesFolder) throws Exception {
-		System.out.format("Loading %s\n", path.toString());
-		boolean submodule = !path.getParent().equals(modulesFolder);
-		JsonObject object = null;
-		FileReader fileReader = null;
-		JsonReader reader = null;
-		fileReader = new FileReader(path.toString());
-		reader = new JsonReader(fileReader);
-		JsonParser parser = new JsonParser();
-		object = parser.parse(reader).getAsJsonObject();
-		fileReader.close();
-		reader.close();
-		return new Module(object, submodule);
-	}
-	
-	public static String[] getModuleNames() {
-		return modules.keySet().toArray(new String[modules.size()]);
-	}
-	
-	/**
-	 * @return a list of top-level modules. Submodules are not included.
-	 */
-	public static List<Module> getModules() {
-		List<Module> list = new ArrayList<Module>();
-		modules.forEach((k, v) -> {
-			if (!v.submodule) {
-				list.add(v);
-			}
-		});
-		return list;
-	}
-	
-	/**
-	 * @param path : the relative path of the module, without the root or ".json" file extension. 
-	 * For example, "medications/otc_antihistamine" or "appendicitis".
-	 * @return module : the given module
-	 */
-	public static Module getModuleByPath(String path) {
-		return modules.get(path);
-	}
-	
-	public String name;
-	public boolean submodule;
-	public List<String> remarks;
-	private Map<String,State> states;
-	
-	protected Module()
-	{
-		// no-args constructor only allowed to be used by subclasses
-	}
-	
-	public Module(JsonObject definition, boolean submodule) throws Exception{
-		name = String.format("%s Module", definition.get("name").getAsString());
-		this.submodule = submodule;
-		remarks = new ArrayList<String>();
-		if(definition.has("remarks")) {
-			JsonElement jsonRemarks = definition.get("remarks");
-			if (jsonRemarks.isJsonArray()) {
-				for( JsonElement value : jsonRemarks.getAsJsonArray())
-				{
-					remarks.add(value.getAsString());
-				}
-			} else {
-				// must be a single string
-				remarks.add( jsonRemarks.getAsString() );
-			}	
-		}
-
-		JsonObject jsonStates = definition.get("states").getAsJsonObject();
-		states = new ConcurrentHashMap<String,State>();
-		for(Entry<String, JsonElement> entry : jsonStates.entrySet())
-		{
-			State state = State.build(this, entry.getKey(), entry.getValue().getAsJsonObject());
-			states.put(entry.getKey(), state);
-		}
-	}
-	
-	/**
-	 * Process this Module with the given Person at the specified time
-	 * within the simulation.
-	 * @param person : the person being simulated
-	 * @param time : the date within the simulated world
-	 * @return completed : whether or not this Module completed.
-	 */
-	@SuppressWarnings("unchecked")
-	public boolean process(Person person, long time) {
-		person.history = null;
-		// what current state is this person in?
-		if(!person.attributes.containsKey(this.name)) {
-			person.history = new LinkedList<State>();
-			person.history.add(initialState());
-			person.attributes.put(this.name, person.history);
-		}
-		person.history = (List<State>) person.attributes.get(this.name);
-		String activeKey = EncounterModule.ACTIVE_WELLNESS_ENCOUNTER + " " + this.name;
-		if(person.attributes.containsKey(EncounterModule.ACTIVE_WELLNESS_ENCOUNTER)) {
-			person.attributes.put(activeKey, true);
-		}
-		State current = person.history.get(0);
-		//System.out.println("  Resuming at " + current.name);
-		// process the current state,
-		// looping until module is finished, 
-		// probably more than one state
-		String nextStateName = null;
-		while(current.run(person, time)) {
-			nextStateName = current.transition(person, time);
-			//System.out.println("  Transitioning to " + nextStateName);
-			current = states.get(nextStateName).clone(); // clone the state so we don't dirty the original
-			person.history.add(0, current);
-		}
-		person.attributes.remove(activeKey);
-		return (current instanceof State.Terminal);
-	}
-
-	private State initialState() {
-		return states.get("Initial"); // all Initial states have name Initial
-	}
-	
-	public State getState(String name)
-	{
-		return states.get(name);
-	}
-	
-  /**
-   * Get a collection of the names of all the states this Module contains.
-   * 
-   * @return set of all state names, or empty set if this is a non-GMF module
-   */
-  public Collection<String> getStateNames() {
-    if (states == null) {
-      // ex, if this is a non-GMF module
-      return Collections.emptySet();
-    }
-    return states.keySet();
-  }
-=======
   private static Map<String, Module> modules = Collections.unmodifiableMap(loadModules());
 
   private static Map<String, Module> loadModules() {
@@ -377,5 +199,16 @@
     return states.get(name);
   }
 
->>>>>>> 967ca586
+  /**
+   * Get a collection of the names of all the states this Module contains.
+   * 
+   * @return set of all state names, or empty set if this is a non-GMF module
+   */
+  public Collection<String> getStateNames() {
+    if (states == null) {
+      // ex, if this is a non-GMF module
+      return Collections.emptySet();
+    }
+    return states.keySet();
+  }
 }