--- conflicted
+++ resolved
@@ -90,12 +90,6 @@
     "operator" : "==",
     "month" : 7
   },
-<<<<<<< HEAD
-  "beforeHalloween2016Test" : {
-    "condition_type" : "Date",
-    "operator" : "<=",
-    "date" : "2016-10-31 00:00:00.000"
-=======
   "isHalloween2007Test" : {
     "condition_type" : "Date",
     "operator" : "==",
@@ -121,14 +115,10 @@
       "second": 0,
       "millisecond": 0
     }
->>>>>>> a8cf9309
   },
   "afterIndependenceDay2000Test" : {
     "condition_type" : "Date",
     "operator" : ">=",
-<<<<<<< HEAD
-    "date" : "2000-07-04 00:00:00.000"
-=======
     "date": {
       "year": 2000,
       "month": 7,
@@ -138,7 +128,6 @@
       "second": 0,
       "millisecond": 0
     }
->>>>>>> a8cf9309
   },
   "attributeEqualTo_TestValue_Test" : {
     "condition_type" : "Attribute",
