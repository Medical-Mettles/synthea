--- conflicted
+++ resolved
@@ -202,6 +202,45 @@
           end
         end
       end
+      #-----------------------------------------------------------------------#
+      #Framingham score system for calculating atrial fibrillation (significant factor for stroke risk)
+
+      age_af = { #age ranges: 45-49, 50-54, 55-59, 60-64, 65-69, 70-74, 75-79, 80-84, >84 
+        'M' => [1, 2, 3, 4, 5, 6, 7, 7, 8],
+        'F' => [-3, -2, 0, 1, 3, 4, 6, 7, 8]
+      }
+      # only covers points 1-9. <=0 and >= 10 are in if statement
+      risk_af_table = {
+        0 => 0.01, #0 or less
+        1 => 0.02, 2 => 0.02, 3 => 0.03,
+        4 => 0.04, 5 => 0.06, 6 => 0.08,
+        7 => 0.12, 8 => 0.16, 9 => 0.22,
+        10 => 0.3 #10 or greater
+      }
+
+      rule :calculate_atrial_fibrillation_risk, [:age, :bmi, :blood_pressure, :gender], [:atrial_fibrillation_risk] do |time, entity|
+        if entity[:atrial_fibrillation] || entity[:age].nil? || entity[:blood_pressure].nil? || entity[:gender].nil? || entity[:bmi].nil? || entity[:age] < 45
+          return
+        end 
+        age = entity[:age]
+        af_score = 0
+        age_range = [(age-45)/5,8].min
+        af_score += age_af[entity[:gender]][age_range]
+        af_score += 1 if entity[:bmi] >= 30
+        af_score += 1 if entity[:blood_pressure][0] >= 160
+        af_score += 1 if entity[:bp_treated?]
+        af_score = [[af_score, 0].max, 10].min
+
+        af_risk = risk_af_table[af_score]
+        entity[:atrial_fibrillation_risk] = Synthea::Rules.convert_risk_to_timestep(af_risk, 3650)
+      end
+
+      rule :get_atrial_fibrillation, [:atrial_fibrillation_risk], [:atrial_fibrillation] do |time, entity|
+        if entity[:atrial_fibrillation].nil? && entity[:atrial_fibrillation_risk] && rand < entity[:atrial_fibrillation_risk]
+          entity.events.create(time, :atrial_fibrillation, :get_atrial_fibrillation)
+          entity[:atrial_fibrillation] = true
+        end
+      end
 
       #-----------------------------------------------------------------------#
 
@@ -328,376 +367,6 @@
               entry.resource = create_fhir_condition(diagnosis, entity, time)
               entity.fhir_record.entry << entry
             end
-<<<<<<< HEAD
-
-    		
-            rule :calculate_cardio_risk, [:cholesterol, :HDL, :age, :gender, :blood_pressure, :smoke], [:coronary_heart_disease?] do |time, entity|
-    			
-    			if entity[:age].nil? || entity[:blood_pressure].nil? || entity[:gender].nil? || entity[:cholesterol].nil?
-    				return
-    			end	
-				age = entity[:age]
-    			cholesterol = entity[:cholesterol][:total]
-    			hdl_level = entity[:cholesterol][:hdl]
-    			blood_pressure = entity[:blood_pressure][0]
-                bp_treated = entity[:bp_treated?] || false
-    			#assign age bracket
-    			if age < 40
-    				long_age_range = '20-39'
-    				age < 35 ? short_age_range = '20-34' : short_age_range = '35-39'
-    			elsif age < 50
-    				long_age_range = '40-49'
-    				age < 45 ? short_age_range = '40-44' : short_age_range = '45-49'
-    			elsif age < 60
-    				long_age_range = '50-59' 
-    				age < 55 ? short_age_range = '50-54' : short_age_range = '55-59'
-    			elsif age < 70
-    				long_age_range = '60-69'
-    				age < 65 ? short_age_range = '60-64' : short_age_range = '65-69'
-    			else 
-    				long_age_range = '70-79'
-    				age < 75 ? short_age_range = '70-74' : short_age_range = '75-79'
-    			end
-
-    			#assign cholesterol range
-    			if cholesterol < 160
-    				chol_range = '<160'
-    			elsif cholesterol < 200
-    				chol_range = '160-199'
-    			elsif cholesterol < 240
-    				chol_range = '200-239'
-    			elsif cholesterol < 280
-    				chol_range = '240-279'
-    			else
-    				chol_range = '>280'
-				end
-
-				#assign HDL range
-				if hdl_level < 40
-					hdl_range = '<40'
-				elsif hdl_level < 50
-					hdl_range = '40-49'
-				elsif hdl_level < 60
-					hdl_range = '50-59'
-				else
-					hdl_range = '>60'
-				end
-
-				if blood_pressure < 120
-					bp_range = '<120'
-				elsif blood_pressure < 130
-					bp_range = '120-129'
-				elsif blood_pressure < 140
-					bp_range = '130-139'
-				elsif blood_pressure < 160
-					bp_range = '140-159'
-				else
-					bp_range = '>160'
-				end
-
-    			framingham_points = 0
-    			framingham_points += hdl_lookup_chd[hdl_range]
-    			if entity[:gender] == 'M'
-    				framingham_points += m_age_chd[short_age_range]
-    				framingham_points += m_age_chol_chd[long_age_range][chol_range]
-    				if entity[:smoke]
-    					framingham_points += m_age_smoke_chd[long_age_range]
-    				end
-                    #the second variable refers to treated or untreated blood pressure
-    				framingham_points += m_sys_bp_chd[bp_range][bp_treated]
-    				if framingham_points < 0
-    					framingham_points = '<0'
-    				elsif framingham_points >= 17
-    					framingham_points = '>17'
-    				end
-
-                    risk = m_risk_chd[framingham_points]
-    				#cardio risk per time step
-	    		else
-	    			framingham_points += f_age_chd[short_age_range]
-	    			framingham_points += f_age_chol_chd[long_age_range][chol_range]
-	    			if entity[:smoke]
-    					framingham_points += f_age_smoke_chd[long_age_range]
-    				end
-    				framingham_points += f_sys_bp_chd[bp_range][bp_treated]
-    				if framingham_points < 9
-    					framingham_points = '<9'
-    				elsif framingham_points >= 25
-    					framingham_points = '>25'
-    				end
-                    risk = f_risk_chd[framingham_points]
-	    		end
-                entity[:cardio_risk] = Synthea::Rules.convert_risk_to_timestep(risk,3650)
-    		end
-
-    		rule :coronary_heart_disease?, [:calculate_cardio_risk], [:coronary_heart_disease] do |time, entity|
-    			if !entity[:cardio_risk].nil? && entity[:coronary_heart_disease].nil? && rand < entity[:cardio_risk]
-    				entity[:coronary_heart_disease] = true 
-    				entity.events.create(time, :coronary_heart_disease, :coronary_heart_disease?, true)
-    			end
-    		end 
-
-            #numbers are from appendix: http://www.ncbi.nlm.nih.gov/pmc/articles/PMC1647098/pdf/amjph00262-0029.pdf
-    		rule :coronary_heart_disease, [:coronary_heart_disease?], [:myocardial_infarction, :cardiac_arrest, :encounter, :death] do |time, entity|
-    			if entity[:gender] && entity[:gender] == 'M'
-                    index = 0
-    			else
-                    index = 1
-    			end
-                annual_risk = Synthea::Config.cardiovascular.chd.coronary_attack_risk[index]
-                cardiac_event_chance = Synthea::Rules.convert_risk_to_timestep(annual_risk,365)
-		        if entity[:coronary_heart_disease] && rand < cardiac_event_chance
-                    if rand < Synthea::Config.cardiovascular.chd.mi_proportion
-                        entity.events.create(time, :myocardial_infarction, :coronary_heart_disease)
-                    else
-                        entity.events.create(time, :cardiac_arrest, :coronary_heart_disease)
-                    end
-                    #creates unprocessed emergency encounter. Will be processed at next time step.
-                    entity.events.create(time, :emergency_encounter, :coronary_heart_disease)
-                    Synthea::Modules::Encounters.emergency_visit(time, entity)
-                    survival_rate = Synthea::Config.cardiovascular.chd.survive
-                    #survival rate triples if a bystander is present
-                    survival_rate *= 3 if rand < Synthea::Config.cardiovascular.chd.bystander
-    	        	if rand > survival_rate
-    					entity[:is_alive] = false
-    					entity.events.create(time, :death, :coronary_heart_disease, true)
-    					Synthea::Modules::Lifecycle::Record.death(entity, time)
-    				end
-		        end
-    		end
-
-            #chance of getting a sudden cardiac arrest without heart disease. (Most probable cardiac event w/o cause or history)
-            rule :no_coronary_heart_disease, [:coronary_heart_disease?], [:cardiac_arrest, :death] do |time, entity|
-                annual_risk = Synthea::Config.cardiovascular.sudden_cardiac_arrest.risk
-                cardiac_event_chance = Synthea::Rules.convert_risk_to_timestep(annual_risk,365)
-                if entity[:coronary_heart_disease].nil? && rand < cardiac_event_chance
-                    entity.events.create(time, :cardiac_arrest, :no_coronary_heart_disease)
-                    entity.events.create(time, :emergency_encounter, :no_coronary_heart_disease)
-                    Synthea::Modules::Encounters.emergency_visit(time, entity)
-                    survival_rate = 1 - Synthea::Config.cardiovascular.sudden_cardiac_arrest.death
-                    survival_rate *= 3 if rand < Synthea::Config.cardiovascular.chd.bystander
-                    annual_death_risk = 1 - survival_rate
-                    if rand < Synthea::Rules.convert_risk_to_timestep(annual_death_risk,365)
-                        entity[:is_alive] = false
-                        entity.events.create(time, :death, :no_coronary_heart_disease, true)
-                        Synthea::Modules::Lifecycle::Record.death(entity, time)
-                    end
-                end
-            end
-
-            #-----------------------------------------------------------------------#
-            #Framingham score system for calculating atrial fibrillation (significant factor for stroke risk)
-
-            age_af = { #age ranges: 45-49, 50-54, 55-59, 60-64, 65-69, 70-74, 75-79, 80-84, >84 
-                'M' => [1, 2, 3, 4, 5, 6, 7, 7, 8],
-                'F' => [-3, -2, 0, 1, 3, 4, 6, 7, 8]
-            }
-            # only covers points 1-9. <=0 and >= 10 are in if statement
-            risk_af_table = {
-                0 => 0.01, #0 or less
-                1 => 0.02, 2 => 0.02, 3 => 0.03,
-                4 => 0.04, 5 => 0.06, 6 => 0.08,
-                7 => 0.12, 8 => 0.16, 9 => 0.22,
-                10 => 0.3 #10 or greater
-            }
-
-            rule :calculate_atrial_fibrillation_risk, [:age, :bmi, :blood_pressure, :gender], [:atrial_fibrillation_risk] do |time, entity|
-                if entity[:atrial_fibrillation] || entity[:age].nil? || entity[:blood_pressure].nil? || entity[:gender].nil? || entity[:bmi].nil? || entity[:age] < 45
-                    return
-                end 
-                age = entity[:age]
-                af_score = 0
-                age_range = [(age-45)/5,8].min
-                af_score += age_af[entity[:gender]][age_range]
-                af_score += 1 if entity[:bmi] >= 30
-                af_score += 1 if entity[:blood_pressure][0] >= 160
-                af_score += 1 if entity[:bp_treated?]
-                af_score = [[af_score, 0].max, 10].min
-
-                af_risk = risk_af_table[af_score]
-                entity[:atrial_fibrillation_risk] = Synthea::Rules.convert_risk_to_timestep(af_risk, 3650)
-            end
-
-            rule :get_atrial_fibrillation, [:atrial_fibrillation_risk], [:atrial_fibrillation] do |time, entity|
-                if entity[:atrial_fibrillation].nil? && entity[:atrial_fibrillation_risk] && rand < entity[:atrial_fibrillation_risk]
-                    entity.events.create(time, :atrial_fibrillation, :get_atrial_fibrillation)
-                    entity[:atrial_fibrillation] = true
-                end
-            end
-
-
-            #-----------------------------------------------------------------------#
-
-            #Framingham score system for calculating risk of stroke
-            #https://www.framinghamheartstudy.org/risk-functions/stroke/stroke.php
-
-            #The index for each range corresponds to the number of points
-            m_age_stroke = [(54..56), (57..59), (60..62), (63..65), (66..68), (69..72),
-                (73..75), (76..78), (79..81), (82..84), (85..999)]
-
-            f_age_stroke = [(54..56), (57..59), (60..62), (63..64), (65..67), (68..70),
-                (71..73), (74..76), (77..78), (79..81), (82..999)]
-
-            m_untreated_sys_bp_stroke = [(0..105), (106..115), (116..125), (126..135), (136..145), (146..155),
-                (156..165), (166..175), (176..185), (185..195), (196..205)]
-
-            f_untreated_sys_bp_stroke = [(0..95), (95..106), (107..118), (119..130), (131..143), (144..155),
-                (156..167), (168..180), (181..192), (193..204), (205..216)]
-
-            m_treated_sys_bp_stroke = [(0..105), (106..112), (113..117), (118..123), (124..129), (130..135),
-                (136..142), (143..150), (151..161), (162..176), (177..205)]
-
-            f_treated_sys_bp_stroke = [(0..95), (95..106), (107..113), (114..119), (120..125), (126..131),
-                (132..139), (140..148), (149..160), (161..204), (205..216)]
-
-            m_10_year_stroke_risk = {
-                0 => 0, 1 => 0.03, 2 => 0.03, 3 => 0.04, 4 => 0.04, 5 => 0.05, 6 => 0.05, 7 => 0.06, 8 => 0.07, 9 =>0.08, 10 => 0.1,
-                11 => 0.11, 12 => 0.13, 13 => 0.15, 14 => 0.17, 15 => 0.2, 16 => 0.22, 17 => 0.26, 18 => 0.29, 19 => 0.33, 20 => 0.37,
-                21 => 0.42, 22 => 0.47, 23 => 0.52, 24 => 0.57, 25 => 0.63, 26 => 0.68, 27 => 0.74, 28 => 0.79, 29 => 0.84, 30 => 0.88
-            }
-
-            f_10_year_stroke_risk = {
-                0 => 0, 1 => 0.01, 2 => 0.01, 3 => 0.02, 4 => 0.02, 5 => 0.02, 6 => 0.03, 7 => 0.04, 8 => 0.04, 9 =>0.05, 10 => 0.06,
-                11 => 0.08, 12 => 0.09, 13 => 0.11, 14 => 0.13, 15 => 0.16, 16 => 0.19, 17 => 0.23, 18 => 0.27, 19 => 0.32, 20 => 0.37,
-                21 => 0.43, 22 => 0.5, 23 => 0.57, 24 => 0.64, 25 => 0.71, 26 => 0.78, 27 => 0.84
-            }
-
-            rule :calculate_stroke_risk, [:age, :diabetes, :coronary_heart_disease, :blood_pressure, :stroke_history, :smoke], [:stroke_risk] do |time, entity|
-                if entity[:age].nil? || entity[:blood_pressure].nil? || entity[:gender].nil? 
-                    return
-                end 
-                age = entity[:age]
-                gender = entity[:gender]
-                blood_pressure = entity[:blood_pressure][0]
-                #https://www.heart.org/idc/groups/heart-public/@wcm/@sop/@smd/documents/downloadable/ucm_449858.pdf
-                #calculate stroke risk based off of prevalence of stroke in age group for people younger than 54. Framingham score system does not cover these.
-                if gender == 'M'
-                    index = 0
-                else
-                    index = 1
-                end
-                if age < 20
-                    return
-                elsif age < 40 && age >= 20
-                    rate = Synthea::Config.cardiovascular.stroke.rate_20_39[index]
-                elsif age < 55 && age >=40
-                    rate = Synthea::Config.cardiovascular.stroke.rate_40_59[index]
-                end
-
-                if rate
-                    entity[:stroke_risk] = Synthea::Rules.convert_risk_to_timestep(rate, 3650) 
-                    return
-                end
-
-                stroke_points = 0
-                stroke_points += 3 if entity[:smoke]
-                stroke_points += 5 if entity[:left_ventricular_hypertrophy]
-                if gender == 'M'
-                    stroke_points += m_age_stroke.find_index{|range| range.include?(age)}
-                    if entity[:bp_treated?] #treating blood pressure currently is not a feature. Modify this for when it is.
-                        stroke_points += m_treated_sys_bp_stroke.find_index{|range| range.include?(blood_pressure)}
-                    else 
-                        stroke_points += m_untreated_sys_bp_stroke.find_index{|range| range.include?(blood_pressure)}
-                    end
-                    stroke_points += 2 if entity[:diabetes]
-                    stroke_points += 4 if entity[:coronary_heart_disease]
-
-                    #these two diseases have not been implemented yet.
-                    stroke_points += 4 if entity[:atrial_fibrillation]
-                    ten_stroke_risk = m_10_year_stroke_risk[stroke_points]
-                else
-                    stroke_points += f_age_stroke.find_index{|range| range.include?(age)}
-                    if entity[:bp_treated?] #treating blood pressure currently is not a feature. Modify this for when it is.
-                        stroke_points += f_treated_sys_bp_stroke.find_index{|range| range.include?(blood_pressure)}
-                    else 
-                        stroke_points += f_untreated_sys_bp_stroke.find_index{|range| range.include?(blood_pressure)}
-                    end
-                    stroke_points += 3 if entity[:diabetes]
-                    stroke_points += 2 if entity[:coronary_heart_disease]
-
-                    #these two diseases have not been implemented yet.
-                    stroke_points += 6 if entity[:atrial_fibrillation]
-                    ten_stroke_risk = f_10_year_stroke_risk[stroke_points]
-                end
-                entity[:stroke_risk] = Synthea::Rules.convert_risk_to_timestep(ten_stroke_risk, 3650)
-                entity[:stroke_points] = stroke_points
-            end
-
-            #Strokes are fatal 10-20 percent of cases https://stroke.nih.gov/materials/strokechallenges.htm
-            rule :get_stroke, [:stroke_risk, :stroke_history], [:stroke, :death, :stroke_history] do |time, entity|
-                if entity[:stroke_risk] && rand < entity[:stroke_risk]
-                    entity.events.create(time, :stroke, :get_stroke)
-                    entity[:stroke_history] = true
-                    entity.events.create(time + 10.minutes, :emergency_encounter, :get_stroke)
-                    Synthea::Modules::Encounters.emergency_visit(time + 15.minutes, entity)
-                    if rand < Synthea::Config.cardiovascular.stroke.death
-                        entity[:is_alive] = false
-                        entity.events.create(time, :death, :get_stroke, true)
-                        Synthea::Modules::Lifecycle::Record.death(entity, time)
-                    end
-                end
-            end
-
-            #-----------------------------------------------------------------------#
-
-            class Record < BaseRecord
-                def self.perform_encounter(entity, time)
-                    [:coronary_heart_disease].each do |diagnosis|
-                        if entity[diagnosis] && !entity.record_conditions[diagnosis]
-                            entity.record_conditions[diagnosis] = Condition.new(condition_hash(diagnosis, time))
-                            entity.record.conditions << entity.record_conditions[diagnosis]
-                        
-                            condition = FHIR::Condition.new
-                            condition.id = SecureRandom.uuid
-                            patient = entity.fhir_record.entry.find{|e| e.resource.is_a?(FHIR::Patient)}
-                            condition.patient = FHIR::Reference.new({'reference'=>'Patient/' + patient.fullUrl})
-                            conditionData = condition_hash(diagnosis, time)
-                            conditionCoding = FHIR::Coding.new({'code'=>conditionData['codes']['SNOMED-CT'][0], 'display'=>conditionData['description'], 'system' => 'http://snomed.info/sct'})
-                            condition.code = FHIR::CodeableConcept.new({'coding'=>[conditionCoding],'text'=>conditionData['description']})
-                            condition.verificationStatus = 'confirmed'
-                            condition.onsetDateTime = convertFhirDateTime(time,'time')
-
-                            encounter = entity.fhir_record.entry.reverse.find {|e| e.resource.is_a?(FHIR::Encounter)}
-                            condition.encounter = FHIR::Reference.new({'reference'=>'Encounter/' + encounter.fullUrl})
-
-                            entry = FHIR::Bundle::Entry.new
-                            entry.resource = condition
-                            entity.fhir_record.entry << entry
-                        end
-                    end
-                end
-
-                def self.perform_emergency(entity, event)
-                    time = event.time
-                    [:myocardial_infarction, :stroke, :cardiac_arrest].each do |diagnosis|
-                        if diagnosis == event.type && !entity.record_conditions[diagnosis]
-                            entity.record_conditions[diagnosis] = Condition.new(condition_hash(diagnosis, time))
-                            entity.record.conditions << entity.record_conditions[diagnosis]
-                        
-                            condition = FHIR::Condition.new
-                            condition.id = SecureRandom.uuid
-                            patient = entity.fhir_record.entry.find{|e| e.resource.is_a?(FHIR::Patient)}
-                            condition.patient = FHIR::Reference.new({'reference'=>'Patient/' + patient.fullUrl})
-                            conditionData = condition_hash(diagnosis, time)
-                            conditionCoding = FHIR::Coding.new({'code'=>conditionData['codes']['SNOMED-CT'][0], 'display'=>conditionData['description'], 'system' => 'http://snomed.info/sct'})
-                            condition.code = FHIR::CodeableConcept.new({'coding'=>[conditionCoding],'text'=>conditionData['description']})
-                            condition.verificationStatus = 'confirmed'
-                            condition.onsetDateTime = convertFhirDateTime(time,'time')
-
-                            encounter = entity.fhir_record.entry.reverse.find {|e| e.resource.is_a?(FHIR::Encounter)}
-                            condition.encounter = FHIR::Reference.new({'reference'=>'Encounter/' + encounter.fullUrl})
-
-                            entry = FHIR::Bundle::Entry.new
-                            entry.resource = condition
-                            entity.fhir_record.entry << entry
-                        end
-                    end
-                    #record treatments for coronary attack?
-                end
-                
-            end
-    	end
-=======
           end
         end
 
@@ -738,6 +407,5 @@
         end
       end
     end
->>>>>>> aae10e62
 	end
 end